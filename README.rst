--- conflicted
+++ resolved
@@ -4,21 +4,12 @@
 .. image:: https://travis-ci.org/Pylons/webob.png?branch=master
         :target: https://travis-ci.org/Pylons/webob
 
-<<<<<<< HEAD
 .. image:: https://readthedocs.org/projects/webob/badge/?version=stable
         :target: https://docs.pylonsproject.org/projects/webob/en/stable/
         :alt: Documentation Status
 
 WebOb provides objects for HTTP requests and responses.  Specifically
 it does this by wrapping the `WSGI <http://wsgi.readthedocs.io/en/latest/>`_ request
-=======
-.. image:: https://readthedocs.org/projects/webob/badge/?version=latest
-        :target: https://docs.pylonsproject.org/projects/webob/en/latest/
-        :alt: Documentation Status
-
-WebOb provides objects for HTTP requests and responses.  Specifically
-it does this by wrapping the `WSGI <https://wsgi.readthedocs.io/en/latest/>`_ request
->>>>>>> 41f362b5
 environment and response status/headers/app_iter(body).
 
 The request and response objects provide many conveniences for parsing
@@ -42,8 +33,4 @@
 -------
 
 WebOb was authored by Ian Bicking and is currently maintained by the `Pylons
-<<<<<<< HEAD
-Project <https://pylonsproject.org/>`_ and a team of contributors.
-=======
-Project <https://pylonsproject.org/>`_ and a team of contributors.
->>>>>>> 41f362b5
+Project <https://pylonsproject.org/>`_ and a team of contributors.