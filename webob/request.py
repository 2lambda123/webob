import cgi
import os
import re
import sys
import tempfile

if sys.version >= '2.7':
    from io import BytesIO as StringIO # pragma nocover
else:
    from cStringIO import StringIO # pragma nocover

from webob.acceptparse import AcceptCharset
from webob.acceptparse import AcceptLanguage
from webob.acceptparse import MIMEAccept
from webob.acceptparse import MIMENilAccept
from webob.acceptparse import NoAccept
from webob.acceptparse import accept_property
from webob.cachecontrol import CacheControl
from webob.cachecontrol import serialize_cache_control
from webob.compat import reraise
from webob.compat import urlparse
from webob.compat import parse_qsl_text
from webob.compat import integer_types
from webob.compat import binary_type
from webob.compat import url_unquote
from webob.compat import url_encode
from webob.compat import url_quote
from webob.compat import multidict_from_bodyfile
from webob.compat import b
from webob.compat import iteritems_
from webob.compat import wsgi_to_unicode
from webob.cookies import Cookie
from webob.descriptors import CHARSET_RE
from webob.descriptors import SCHEME_RE
from webob.descriptors import converter
from webob.descriptors import converter_date
from webob.descriptors import environ_getter
from webob.descriptors import parse_auth
from webob.descriptors import parse_if_range
from webob.descriptors import parse_int
from webob.descriptors import parse_int_safe
from webob.descriptors import parse_range
from webob.descriptors import serialize_auth
from webob.descriptors import serialize_if_range
from webob.descriptors import serialize_int
from webob.descriptors import serialize_range
from webob.descriptors import upath_property
from webob.etag import AnyETag
from webob.etag import NoETag
from webob.etag import etag_property
from webob.headers import EnvironHeaders
from webob.multidict import  NestedMultiDict
from webob.multidict import  NoVars
from webob.multidict import TrackableMultiDict
from webob.multidict import UnicodeMultiDict
from webob.util import warn_deprecation

__all__ = ['BaseRequest', 'Request']

class _NoDefault:
    def __repr__(self):
        return '(No Default)'
NoDefault = _NoDefault()

PATH_SAFE = '/:@&+$,'

http_method_probably_has_body = dict.fromkeys(
    ('GET', 'HEAD', 'DELETE', 'TRACE'), False)
http_method_probably_has_body.update(
    dict.fromkeys(('POST', 'PUT'), True))

_empty_byte = b('')

class BaseRequest(object):
    ## Options:
    unicode_errors = 'strict'
    ## The limit after which request bodies should be stored on disk
    ## if they are read in (under this, and the request body is stored
    ## in memory):
    request_body_tempfile_limit = 10*1024

    def __init__(self,
                 environ,
                 charset=NoDefault,
                 unicode_errors=NoDefault,
                 **kw
                 ):
        if type(environ) is not dict:
            raise TypeError("WSGI environ must be a dict")
        d = self.__dict__
        d['environ'] = environ
        if charset is not NoDefault:
            self.charset = charset
        if unicode_errors is not NoDefault:
            d['unicode_errors'] = unicode_errors
        if kw:
            cls = self.__class__
            if 'method' in kw:
                # set method first, because .body setters
                # depend on it for checks
                self.method = kw.pop('method')
            for name, value in iteritems_(kw):
                if not hasattr(cls, name):
                    raise TypeError(
                        "Unexpected keyword: %s=%r" % (name, value))
                setattr(self, name, value)

    # this is necessary for correct warnings depth for both
    # BaseRequest and Request (due to AdhocAttrMixin.__setattr__)
    _setattr_stacklevel = 2

    def _body_file__get(self):
        """
            Input stream of the request (wsgi.input).
            Setting this property resets the content_length and seekable flag
            (unlike setting req.body_file_raw).
        """
        if not self.is_body_readable:
            return StringIO(b(''))
        r = self.body_file_raw
        clen = self.content_length
        if not self.is_body_seekable and clen is not None:
            # we need to wrap input in LimitedLengthFile
            # but we have to cache the instance as well
            # otherwise this would stop working
            # (.remaining counter would reset between calls):
            #   req.body_file.read(100)
            #   req.body_file.read(100)
            env = self.environ
            wrapped, raw = env.get('webob._body_file', (0,0))
            if raw is not r:
                wrapped = LimitedLengthFile(r, clen)
                env['webob._body_file'] = wrapped, r
            r = wrapped
        return r

    def _body_file__set(self, value):
        if isinstance(value, binary_type):
            warn_deprecation(
                "Please use req.body = 'bytes' or req.body_file = fileobj",
                '1.2',
                self._setattr_stacklevel
            )
            self.body = value
            return
        self.content_length = None
        self.body_file_raw = value
        self.is_body_seekable = False
        self.is_body_readable = True
    def _body_file__del(self):
        self.body = _empty_byte
    body_file = property(_body_file__get,
                         _body_file__set,
                         _body_file__del,
                         doc=_body_file__get.__doc__)
    body_file_raw = environ_getter('wsgi.input')
    @property
    def body_file_seekable(self):
        """
            Get the body of the request (wsgi.input) as a seekable file-like
            object. Middleware and routing applications should use this
            attribute over .body_file.

            If you access this value, CONTENT_LENGTH will also be updated.
        """
        if not self.is_body_seekable:
            self.make_body_seekable()
        return self.body_file_raw

    scheme = environ_getter('wsgi.url_scheme')
    method = environ_getter('REQUEST_METHOD', 'GET')
    http_version = environ_getter('SERVER_PROTOCOL')
    script_name = environ_getter('SCRIPT_NAME', '')
    path_info = environ_getter('PATH_INFO')
    content_length = converter(
        environ_getter('CONTENT_LENGTH', None, '14.13'),
        parse_int_safe, serialize_int, 'int')
    remote_user = environ_getter('REMOTE_USER', None)
    remote_addr = environ_getter('REMOTE_ADDR', None)
    query_string = environ_getter('QUERY_STRING', '')
    server_name = environ_getter('SERVER_NAME')
    server_port = converter(
        environ_getter('SERVER_PORT'),
        parse_int, serialize_int, 'int')

    uscript_name = upath_property('SCRIPT_NAME')
    upath_info = upath_property('PATH_INFO')


    def _content_type__get(self):
        """Return the content type, but leaving off any parameters (like
        charset, but also things like the type in ``application/atom+xml;
        type=entry``)

        If you set this property, you can include parameters, or if
        you don't include any parameters in the value then existing
        parameters will be preserved.
        """
        return self.environ.get('CONTENT_TYPE', '').split(';', 1)[0]
    def _content_type__set(self, value):
        if value is None:
            del self.content_type
            return
        value = str(value)
        if ';' not in value:
            content_type = self.environ.get('CONTENT_TYPE', '')
            if ';' in content_type:
                value += ';' + content_type.split(';', 1)[1]
        self.environ['CONTENT_TYPE'] = value
    def _content_type__del(self):
        if 'CONTENT_TYPE' in self.environ:
            del self.environ['CONTENT_TYPE']

    content_type = property(_content_type__get,
                            _content_type__set,
                            _content_type__del,
                            _content_type__get.__doc__)

    _charset_cache = (None, None)

    def _charset__get(self):
        """Get the charset of the request.

        If the request was sent with a charset parameter on the
        Content-Type, that will be used.  Otherwise if there is a
        default charset (set during construction, or as a class
        attribute) that will be returned.  Otherwise None.

        Setting this property after request instantiation will always
        update Content-Type.  Deleting the property updates the
        Content-Type to remove any charset parameter (if none exists,
        then deleting the property will do nothing, and there will be
        no error).
        """
        content_type = self.environ.get('CONTENT_TYPE', '')
        cached_ctype, cached_charset = self._charset_cache
        if cached_ctype == content_type:
            return cached_charset
        charset_match = CHARSET_RE.search(content_type)
        if charset_match:
            result = charset_match.group(1).strip('"').strip()
        else:
            result = 'UTF-8'
        self._charset_cache = (content_type, result)
        return result
    def _charset__set(self, charset):
        if charset is None or charset == '':
            del self.charset
            return
        charset = str(charset)
        content_type = self.environ.get('CONTENT_TYPE', '')
        charset_match = CHARSET_RE.search(self.environ.get('CONTENT_TYPE', ''))
        if charset_match:
            content_type = (content_type[:charset_match.start(1)] +
                            charset + content_type[charset_match.end(1):])
        # comma to separate params? there's nothing like that in RFCs AFAICT
        #elif ';' in content_type:
        #    content_type += ', charset="%s"' % charset
        else:
            content_type += '; charset="%s"' % charset
        self.environ['CONTENT_TYPE'] = content_type
    def _charset__del(self):
        new_content_type = CHARSET_RE.sub('',
                                          self.environ.get('CONTENT_TYPE', ''))
        new_content_type = new_content_type.rstrip().rstrip(';').rstrip(',')
        self.environ['CONTENT_TYPE'] = new_content_type

    charset = property(_charset__get, _charset__set, _charset__del,
                       _charset__get.__doc__)

    _headers = None

    def _headers__get(self):
        """
        All the request headers as a case-insensitive dictionary-like
        object.
        """
        if self._headers is None:
            self._headers = EnvironHeaders(self.environ)
        return self._headers

    def _headers__set(self, value):
        self.headers.clear()
        self.headers.update(value)

    headers = property(_headers__get, _headers__set, doc=_headers__get.__doc__)

    @property
    def host_url(self):
        """
        The URL through the host (no path)
        """
        e = self.environ
        url = e['wsgi.url_scheme'] + '://'
        if e.get('HTTP_HOST'):
            host = e['HTTP_HOST']
            if ':' in host:
                host, port = host.split(':', 1)
            else:

                port = None
        else:
            host = e['SERVER_NAME']
            port = e['SERVER_PORT']
        if self.environ['wsgi.url_scheme'] == 'https':
            if port == '443':
                port = None
        elif self.environ['wsgi.url_scheme'] == 'http':
            if port == '80':
                port = None
        url += host
        if port:
            url += ':%s' % port
        return url

    @property
    def application_url(self):
        """
        The URL including SCRIPT_NAME (no PATH_INFO or query string)
        """
        return self.host_url + url_quote(
            self.environ.get('SCRIPT_NAME', ''), PATH_SAFE)

    @property
    def path_url(self):
        """
        The URL including SCRIPT_NAME and PATH_INFO, but not QUERY_STRING
        """
        return self.application_url + url_quote(
            self.environ.get('PATH_INFO', ''), PATH_SAFE)

    @property
    def path(self):
        """
        The path of the request, without host or query string
        """
        return (url_quote(self.script_name, PATH_SAFE) +
                url_quote(self.path_info, PATH_SAFE))

    @property
    def path_qs(self):
        """
        The path of the request, without host but with query string
        """
        path = self.path
        qs = self.environ.get('QUERY_STRING')
        if qs:
            path += '?' + qs
        return path

    @property
    def url(self):
        """
        The full request URL, including QUERY_STRING
        """
        url = self.path_url
        if self.environ.get('QUERY_STRING'):
            url += '?' + self.environ['QUERY_STRING']
        return url


    def relative_url(self, other_url, to_application=False):
        """
        Resolve other_url relative to the request URL.

        If ``to_application`` is True, then resolve it relative to the
        URL with only SCRIPT_NAME
        """
        if to_application:
            url = self.application_url
            if not url.endswith('/'):
                url += '/'
        else:
            url = self.path_url
        return urlparse.urljoin(url, other_url)

    def path_info_pop(self, pattern=None):
        """
        'Pops' off the next segment of PATH_INFO, pushing it onto
        SCRIPT_NAME, and returning the popped segment.  Returns None if
        there is nothing left on PATH_INFO.

        Does not return ``''`` when there's an empty segment (like
        ``/path//path``); these segments are just ignored.

        Optional ``pattern`` argument is a regexp to match the return value
        before returning. If there is no match, no changes are made to the
        request and None is returned.
        """
        path = self.path_info
        if not path:
            return None
        slashes = ''
        while path.startswith('/'):
            slashes += '/'
            path = path[1:]
        idx = path.find('/')
        if idx == -1:
            idx = len(path)
        r = path[:idx]
        if pattern is None or re.match(pattern, r):
            self.script_name += slashes + r
            self.path_info = path[idx:]
            return r

    def path_info_peek(self):
        """
        Returns the next segment on PATH_INFO, or None if there is no
        next segment.  Doesn't modify the environment.
        """
        path = self.path_info
        if not path:
            return None
        path = path.lstrip('/')
        return path.split('/', 1)[0]

    def _urlvars__get(self):
        """
        Return any *named* variables matched in the URL.

        Takes values from ``environ['wsgiorg.routing_args']``.
        Systems like ``routes`` set this value.
        """
        if 'paste.urlvars' in self.environ:
            return self.environ['paste.urlvars']
        elif 'wsgiorg.routing_args' in self.environ:
            return self.environ['wsgiorg.routing_args'][1]
        else:
            result = {}
            self.environ['wsgiorg.routing_args'] = ((), result)
            return result

    def _urlvars__set(self, value):
        environ = self.environ
        if 'wsgiorg.routing_args' in environ:
            environ['wsgiorg.routing_args'] = (
                    environ['wsgiorg.routing_args'][0], value)
            if 'paste.urlvars' in environ:
                del environ['paste.urlvars']
        elif 'paste.urlvars' in environ:
            environ['paste.urlvars'] = value
        else:
            environ['wsgiorg.routing_args'] = ((), value)

    def _urlvars__del(self):
        if 'paste.urlvars' in self.environ:
            del self.environ['paste.urlvars']
        if 'wsgiorg.routing_args' in self.environ:
            if not self.environ['wsgiorg.routing_args'][0]:
                del self.environ['wsgiorg.routing_args']
            else:
                self.environ['wsgiorg.routing_args'] = (
                        self.environ['wsgiorg.routing_args'][0], {})

    urlvars = property(_urlvars__get,
                       _urlvars__set,
                       _urlvars__del,
                       doc=_urlvars__get.__doc__)

    def _urlargs__get(self):
        """
        Return any *positional* variables matched in the URL.

        Takes values from ``environ['wsgiorg.routing_args']``.
        Systems like ``routes`` set this value.
        """
        if 'wsgiorg.routing_args' in self.environ:
            return self.environ['wsgiorg.routing_args'][0]
        else:
            # Since you can't update this value in-place, we don't need
            # to set the key in the environment
            return ()

    def _urlargs__set(self, value):
        environ = self.environ
        if 'paste.urlvars' in environ:
            # Some overlap between this and wsgiorg.routing_args; we need
            # wsgiorg.routing_args to make this work
            routing_args = (value, environ.pop('paste.urlvars'))
        elif 'wsgiorg.routing_args' in environ:
            routing_args = (value, environ['wsgiorg.routing_args'][1])
        else:
            routing_args = (value, {})
        environ['wsgiorg.routing_args'] = routing_args

    def _urlargs__del(self):
        if 'wsgiorg.routing_args' in self.environ:
            if not self.environ['wsgiorg.routing_args'][1]:
                del self.environ['wsgiorg.routing_args']
            else:
                self.environ['wsgiorg.routing_args'] = (
                        (), self.environ['wsgiorg.routing_args'][1])

    urlargs = property(_urlargs__get,
                       _urlargs__set,
                       _urlargs__del,
                       _urlargs__get.__doc__)

    @property
    def is_xhr(self):
        """Is X-Requested-With header present and equal to ``XMLHttpRequest``?

        Note: this isn't set by every XMLHttpRequest request, it is
        only set if you are using a Javascript library that sets it
        (or you set the header yourself manually).  Currently
        Prototype and jQuery are known to set this header."""
        return self.environ.get('HTTP_X_REQUESTED_WITH', ''
                               ) == 'XMLHttpRequest'

    def _host__get(self):
        """Host name provided in HTTP_HOST, with fall-back to SERVER_NAME"""
        if 'HTTP_HOST' in self.environ:
            return self.environ['HTTP_HOST']
        else:
            return '%(SERVER_NAME)s:%(SERVER_PORT)s' % self.environ
    def _host__set(self, value):
        self.environ['HTTP_HOST'] = value
    def _host__del(self):
        if 'HTTP_HOST' in self.environ:
            del self.environ['HTTP_HOST']
    host = property(_host__get, _host__set, _host__del, doc=_host__get.__doc__)

    def _body__get(self):
        """
        Return the content of the request body.
        """
        if not self.is_body_readable:
            return _empty_byte
        self.make_body_seekable() # we need this to have content_length
        r = self.body_file.read(self.content_length)
        self.body_file_raw.seek(0)
        return r
    def _body__set(self, value):
        if value is None:
            value = _empty_byte
        if not isinstance(value, binary_type):
            raise TypeError("You can only set Request.body to bytes (not %r)"
                                % type(value))
        if not http_method_probably_has_body.get(self.method, True):
            if not value:
                self.content_length = None
                self.body_file_raw = StringIO(_empty_byte)
                return
        self.content_length = len(value)
        self.body_file_raw = StringIO(value)
        self.is_body_seekable = True
    def _body__del(self):
        self.body = _empty_byte
    body = property(_body__get, _body__set, _body__del, doc=_body__get.__doc__)


    @property
    def POST(self):
        """
        Like ``.str_POST``, but decodes values and keys
        """
        env = self.environ
        if self.method not in ('POST', 'PUT'):
            return NoVars('Not a form request')
        if 'webob._parsed_post_vars' in env:
            vars, body_file = env['webob._parsed_post_vars']
            if body_file is self.body_file_raw:
                return vars
        content_type = self.content_type
        if ((self.method == 'PUT' and not content_type)
            or content_type not in
                ('', 'application/x-www-form-urlencoded',
                 'multipart/form-data')
        ):
            # Not an HTML form submission
            return NoVars('Not an HTML form submission (Content-Type: %s)'
                          % content_type)
        if self.is_body_seekable:
            self.body_file_raw.seek(0)
        fs_environ = env.copy()
        # FieldStorage assumes a missing CONTENT_LENGTH, but a
        # default of 0 is better:
        fs_environ.setdefault('CONTENT_LENGTH', '0')
        fs_environ['QUERY_STRING'] = ''
        vars = multidict_from_bodyfile(
            fp=self.body_file,
            environ=fs_environ,
            keep_blank_values=True,
            encoding=self.charset,
            errors=self.unicode_errors,
            )
                              
        #ctype = self.content_type or 'application/x-www-form-urlencoded'
        ctype = env.get('CONTENT_TYPE', 'application/x-www-form-urlencoded')
        self.body_file = FakeCGIBody(vars, ctype)
        env['webob._parsed_post_vars'] = (vars, self.body_file_raw)
        return vars

    def _update_get(self, vars, key=None, value=None):
        env = self.environ
        qs = url_encode(list(vars.items())) # XXX needs charset encoding on py2
        env['QUERY_STRING'] = qs
        env['webob._parsed_query_vars'] = (vars, qs)

    @property
    def GET(self):
        """
        Like ``.str_GET``, but decodes values and keys
        """
        env = self.environ
        source = env.get('QUERY_STRING', '')
        if 'webob._parsed_query_vars' in env:
            vars, qs = env['webob._parsed_query_vars']
            if qs == source:
                return vars
        if not source:
            vars = TrackableMultiDict(
                __tracker=self._update_get,
                __name='GET'
                )
        else:
            decoded = parse_qsl_text(
                source,
                keep_blank_values=True,
                strict_parsing=False,
                encoding=self.charset,
                errors=self.unicode_errors
                )
            vars = TrackableMultiDict(
                decoded,
                __tracker=self._update_get,
                __name='GET'
                )
        env['webob._parsed_query_vars'] = (vars, source)
        return vars

    @property
    def params(self):
        """
        Like ``.str_params``, but decodes values and keys
        """
        params = NestedMultiDict(self.GET, self.POST)
        return params


    @property
    def cookies(self):
        """
        Like ``.str_cookies``, but decodes values and keys
        """
        env = self.environ
        source = env.get('HTTP_COOKIE', '')
        if 'webob._parsed_cookies' in env:
            vars, var_source = env['webob._parsed_cookies']
            if var_source == source:
                return vars
        vars = {}
        if source:
            cookies = Cookie(source)
            for name in cookies:
                vars[name] = cookies[name].value
        env['webob._parsed_cookies'] = (vars, source)
        return vars

    def copy(self):
        """
        Copy the request and environment object.

        This only does a shallow copy, except of wsgi.input
        """
        self.make_body_seekable()
        env = self.environ.copy()
        new_req = self.__class__(env)
        new_req.copy_body()
        return new_req

    def copy_get(self):
        """
        Copies the request and environment object, but turning this request
        into a GET along the way.  If this was a POST request (or any other
        verb) then it becomes GET, and the request body is thrown away.
        """
        env = self.environ.copy()
        return self.__class__(env, method='GET', content_type=None,
                              body=_empty_byte)

    # webob.is_body_seekable marks input streams that are seekable
    # this way we can have seekable input without testing the .seek() method
    is_body_seekable = environ_getter('webob.is_body_seekable', False)

    #is_body_readable = environ_getter('webob.is_body_readable', False)

    def _is_body_readable__get(self):
        """
            webob.is_body_readable is a flag that tells us
            that we can read the input stream even though
            CONTENT_LENGTH is missing. This allows FakeCGIBody
            to work and can be used by servers to support
            chunked encoding in requests.
            For background see https://bitbucket.org/ianb/webob/issue/6
        """
        if http_method_probably_has_body.get(self.method):
            # known HTTP method with body
            return True
        elif self.content_length is not None:
            # unknown HTTP method, but the Content-Length
            # header is present
            return True
        else:
            # last resort -- rely on the special flag
            return self.environ.get('webob.is_body_readable', False)

    def _is_body_readable__set(self, flag):
        self.environ['webob.is_body_readable'] = bool(flag)

    is_body_readable = property(_is_body_readable__get, _is_body_readable__set,
        doc=_is_body_readable__get.__doc__
    )



    def make_body_seekable(self):
        """
        This forces ``environ['wsgi.input']`` to be seekable.
        That means that, the content is copied into a StringIO or temporary
        file and flagged as seekable, so that it will not be unnecessarily
        copied again.

        After calling this method the .body_file is always seeked to the
        start of file and .content_length is not None.

        The choice to copy to StringIO is made from
        ``self.request_body_tempfile_limit``
        """
        if self.is_body_seekable:
            self.body_file_raw.seek(0)
        else:
            self.copy_body()


    def copy_body(self):
        """
        Copies the body, in cases where it might be shared with
        another request object and that is not desired.

        This copies the body in-place, either into a StringIO object
        or a temporary file.
        """
        if not self.is_body_readable:
            # there's no body to copy
            self.body = _empty_byte
        elif self.content_length is None:
            # chunked body or FakeCGIBody
            self.body = self.body_file_raw.read()
            self._copy_body_tempfile()
        else:
            # try to read body into tempfile
            did_copy = self._copy_body_tempfile()
            if not did_copy:
                # it wasn't necessary, so just read it into memory
                self.body = self.body_file.read(self.content_length)

    def _copy_body_tempfile(self):
        """
            Copy wsgi.input to tempfile if necessary. Returns True if it did.
        """
        tempfile_limit = self.request_body_tempfile_limit
        todo = self.content_length
        assert isinstance(todo, integer_types), todo
        if not tempfile_limit or todo <= tempfile_limit:
            return False
        fileobj = self.make_tempfile()
        input = self.body_file
        while todo > 0:
            data = input.read(min(todo, 65536))
            if not data:
                # Normally this should not happen, because LimitedLengthFile
                # should have raised an exception by now.
                # It can happen if the is_body_seekable flag is incorrect.
                raise DisconnectionError(
                    "Client disconnected (%s more bytes were expected)"
                    % todo
                )
            fileobj.write(data)
            todo -= len(data)
        fileobj.seek(0)
        self.body_file_raw = fileobj
        self.is_body_seekable = True
        return True

    def make_tempfile(self):
        """
            Create a tempfile to store big request body.
            This API is not stable yet. A 'size' argument might be added.
        """
        return tempfile.TemporaryFile()


    def remove_conditional_headers(self,
                                   remove_encoding=True,
                                   remove_range=True,
                                   remove_match=True,
                                   remove_modified=True):
        """
        Remove headers that make the request conditional.

        These headers can cause the response to be 304 Not Modified,
        which in some cases you may not want to be possible.

        This does not remove headers like If-Match, which are used for
        conflict detection.
        """
        check_keys = []
        if remove_range:
            check_keys += ['HTTP_IF_RANGE', 'HTTP_RANGE']
        if remove_match:
            check_keys.append('HTTP_IF_NONE_MATCH')
        if remove_modified:
            check_keys.append('HTTP_IF_MODIFIED_SINCE')
        if remove_encoding:
            check_keys.append('HTTP_ACCEPT_ENCODING')

        for key in check_keys:
            if key in self.environ:
                del self.environ[key]


    accept = accept_property('Accept', '14.1', MIMEAccept, MIMENilAccept)
    accept_charset = accept_property('Accept-Charset', '14.2', AcceptCharset)
    accept_encoding = accept_property('Accept-Encoding', '14.3',
                                      NilClass=NoAccept)
    accept_language = accept_property('Accept-Language', '14.4', AcceptLanguage)

    authorization = converter(
        environ_getter('HTTP_AUTHORIZATION', None, '14.8'),
        parse_auth, serialize_auth,
    )


    def _cache_control__get(self):
        """
        Get/set/modify the Cache-Control header (`HTTP spec section 14.9
        <http://www.w3.org/Protocols/rfc2616/rfc2616-sec14.html#sec14.9>`_)
        """
        env = self.environ
        value = env.get('HTTP_CACHE_CONTROL', '')
        cache_header, cache_obj = env.get('webob._cache_control', (None, None))
        if cache_obj is not None and cache_header == value:
            return cache_obj
        cache_obj = CacheControl.parse(value,
                                       updates_to=self._update_cache_control,
                                       type='request')
        env['webob._cache_control'] = (value, cache_obj)
        return cache_obj

    def _cache_control__set(self, value):
        env = self.environ
        value = value or ''
        if isinstance(value, dict):
            value = CacheControl(value, type='request')
        if isinstance(value, CacheControl):
            str_value = str(value)
            env['HTTP_CACHE_CONTROL'] = str_value
            env['webob._cache_control'] = (str_value, value)
        else:
            env['HTTP_CACHE_CONTROL'] = str(value)
            env['webob._cache_control'] = (None, None)

    def _cache_control__del(self):
        env = self.environ
        if 'HTTP_CACHE_CONTROL' in env:
            del env['HTTP_CACHE_CONTROL']
        if 'webob._cache_control' in env:
            del env['webob._cache_control']

    def _update_cache_control(self, prop_dict):
        self.environ['HTTP_CACHE_CONTROL'] = serialize_cache_control(prop_dict)

    cache_control = property(_cache_control__get,
                             _cache_control__set,
                             _cache_control__del,
                             doc=_cache_control__get.__doc__)


    if_match = etag_property('HTTP_IF_MATCH', AnyETag, '14.24')
    if_none_match = etag_property('HTTP_IF_NONE_MATCH', NoETag, '14.26')

    date = converter_date(environ_getter('HTTP_DATE', None, '14.8'))
    if_modified_since = converter_date(
                    environ_getter('HTTP_IF_MODIFIED_SINCE', None, '14.25'))
    if_unmodified_since = converter_date(
                    environ_getter('HTTP_IF_UNMODIFIED_SINCE', None, '14.28'))
    if_range = converter(
        environ_getter('HTTP_IF_RANGE', None, '14.27'),
        parse_if_range, serialize_if_range, 'IfRange object')


    max_forwards = converter(
        environ_getter('HTTP_MAX_FORWARDS', None, '14.31'),
        parse_int, serialize_int, 'int')

    pragma = environ_getter('HTTP_PRAGMA', None, '14.32')

    range = converter(
        environ_getter('HTTP_RANGE', None, '14.35'),
        parse_range, serialize_range, 'Range object')

    referer = environ_getter('HTTP_REFERER', None, '14.36')
    referrer = referer

    user_agent = environ_getter('HTTP_USER_AGENT', None, '14.43')

    def __repr__(self):
        try:
            name = '%s %s' % (self.method, self.url)
        except KeyError:
            name = '(invalid WSGI environ)'
        msg = '<%s at 0x%x %s>' % (
            self.__class__.__name__,
            abs(id(self)), name)
        return msg

    def as_string(self, skip_body=False):
        """
            Return HTTP string representing this request.
            If skip_body is True, exclude the body.
            If skip_body is an integer larger than one, skip body
            only if its length is bigger than that number.
        """
        url = self.url
        host = self.host_url
        assert url.startswith(host)
        url = url[len(host):]
        parts = [b('%s %s %s' % (self.method, url, self.http_version))]
        #self.headers.setdefault('Host', self.host)

        # acquire body before we handle headers so that
        # content-length will be set
        body = None
        if self.method in ('PUT', 'POST'):
            if skip_body > 1:
                if len(self.body) > skip_body:
                    body = '<body skipped (len=%s)>' % len(self.body)
                else:
                    skip_body = False
            if not skip_body:
                body = self.body

        for k, v in sorted(self.headers.items()):
            header = b('%s: %s'  % (k, v))
            parts.append(header)

        if body:
            parts.extend( [_empty_byte, body] )
        # HTTP clearly specifies CRLF
        return b('\r\n').join(parts)

    __str__ = as_string

    @classmethod
    def from_string(cls, s):
        """
            Create a request from HTTP string. If the string contains
            extra data after the request, raise a ValueError.
        """
        f = StringIO(s)
        r = cls.from_file(f)
        if f.tell() != len(s):
            raise ValueError("The string contains more data than expected")
        return r

    @classmethod
    def from_file(cls, fp):
        """Read a request from a file-like object (it must implement
        ``.read(size)`` and ``.readline()``).

        It will read up to the end of the request, not the end of the
        file (unless the request is a POST or PUT and has no
        Content-Length, in that case, the entire file is read).

        This reads the request as represented by ``str(req)``; it may
        not read every valid HTTP request properly."""
        encoding = getattr(fp, 'encoding', None)
        start_line = fp.readline()
        if encoding is None:
            crlf = b('\r\n')
            colon = b(':')
        else:
            crlf = '\r\n'
            colon = ':'
        try:
            header = start_line.rstrip(crlf)
            method, resource, http_version = header.split(None, 2)
            if encoding is None:
                method = method.decode('utf-8')
                resource = resource.decode('utf-8')
                http_version = http_version.decode('utf-8')
        except ValueError:
            raise ValueError('Bad HTTP request line: %r' % start_line)
        r = cls(environ_from_url(resource),
                http_version=http_version,
                method=method.upper()
                )
        del r.environ['HTTP_HOST']
        while 1:
            line = fp.readline()
            if not line.strip():
                # end of headers
                break
            hname, hval = line.split(colon, 1)
            if not encoding:
                hname = hname.decode('utf-8')
                hval = hval.decode('utf-8').strip()
            if hname in r.headers:
                hval = r.headers[hname] + ', ' + hval
            r.headers[hname] = hval
        if r.method in ('PUT', 'POST'):
            clen = r.content_length
            if clen is None:
                r.body = fp.read()
            else:
                r.body = fp.read(clen)
        return r

    def call_application(self, application, catch_exc_info=False):
        """
        Call the given WSGI application, returning ``(status_string,
        headerlist, app_iter)``

        Be sure to call ``app_iter.close()`` if it's there.

        If catch_exc_info is true, then returns ``(status_string,
        headerlist, app_iter, exc_info)``, where the fourth item may
        be None, but won't be if there was an exception.  If you don't
        do this and there was an exception, the exception will be
        raised directly.
        """
        if self.is_body_seekable:
            self.body_file_raw.seek(0)
        captured = []
        output = []
        def start_response(status, headers, exc_info=None):
            if exc_info is not None and not catch_exc_info:
                reraise(exc_info[0], exc_info[1], exc_info[2])
            captured[:] = [status, headers, exc_info]
            return output.append
        app_iter = application(self.environ, start_response)
        if output or not captured:
            try:
                output.extend(app_iter)
            finally:
                if hasattr(app_iter, 'close'):
                    app_iter.close()
            app_iter = output
        if catch_exc_info:
            return (captured[0], captured[1], app_iter, captured[2])
        else:
            return (captured[0], captured[1], app_iter)

    # Will be filled in later:
    ResponseClass = None

    def get_response(self, application, catch_exc_info=False):
        """
        Like ``.call_application(application)``, except returns a
        response object with ``.status``, ``.headers``, and ``.body``
        attributes.

        This will use ``self.ResponseClass`` to figure out the class
        of the response object to return.
        """
        if catch_exc_info:
            status, headers, app_iter, exc_info = self.call_application(
                application, catch_exc_info=True)
            del exc_info
        else:
            status, headers, app_iter = self.call_application(
                application, catch_exc_info=False)
        return self.ResponseClass(
            status=status,
            headerlist=list(headers),
            app_iter=app_iter
        )

    @classmethod
    def blank(cls, path, environ=None, base_url=None,
              headers=None, POST=None, **kw):
        """
        Create a blank request environ (and Request wrapper) with the
        given path (path should be urlencoded), and any keys from
        environ.

        The path will become path_info, with any query string split
        off and used.

        All necessary keys will be added to the environ, but the
        values you pass in will take precedence.  If you pass in
        base_url then wsgi.url_scheme, HTTP_HOST, and SCRIPT_NAME will
        be filled in from that value.

        Any extra keyword will be passed to ``__init__``.
        """
        env = environ_from_url(path)
        if base_url:
            scheme, netloc, path, query, fragment = urlparse.urlsplit(base_url)
            if query or fragment:
                raise ValueError(
                    "base_url (%r) cannot have a query or fragment"
                    % base_url)
            if scheme:
                env['wsgi.url_scheme'] = scheme
            if netloc:
                if ':' not in netloc:
                    if scheme == 'http':
                        netloc += ':80'
                    elif scheme == 'https':
                        netloc += ':443'
                    else:
                        raise ValueError(
                            "Unknown scheme: %r" % scheme)
                host, port = netloc.split(':', 1)
                env['SERVER_PORT'] = port
                env['SERVER_NAME'] = host
                env['HTTP_HOST'] = netloc
            if path:
                env['SCRIPT_NAME'] = url_unquote(path)
        if environ:
            env.update(environ)
        content_type = kw.get('content_type', env.get('CONTENT_TYPE'))
        if headers and 'Content-Type' in headers:
            content_type = headers['Content-Type']
        if content_type is not None:
            kw['content_type'] = content_type
        environ_add_POST(env, POST, content_type)
        obj = cls(env, **kw)
        if headers is not None:
            obj.headers.update(headers)
        return obj


def environ_from_url(path):
    if SCHEME_RE.search(path):
        scheme, netloc, path, qs, fragment = urlparse.urlsplit(path)
        if fragment:
            raise TypeError("Path cannot contain a fragment (%r)" % fragment)
        if qs:
            path += '?' + qs
        if ':' not in netloc:
            if scheme == 'http':
                netloc += ':80'
            elif scheme == 'https':
                netloc += ':443'
            else:
                raise TypeError("Unknown scheme: %r" % scheme)
    else:
        scheme = 'http'
        netloc = 'localhost:80'
    if path and '?' in path:
        path_info, query_string = path.split('?', 1)
        path_info = url_unquote(path_info)
    else:
        path_info = url_unquote(path)
        query_string = ''
    env = {
        'REQUEST_METHOD': 'GET',
        'SCRIPT_NAME': '',
        'PATH_INFO': path_info or '',
        'QUERY_STRING': query_string,
        'SERVER_NAME': netloc.split(':')[0],
        'SERVER_PORT': netloc.split(':')[1],
        'HTTP_HOST': netloc,
        'SERVER_PROTOCOL': 'HTTP/1.0',
        'wsgi.version': (1, 0),
        'wsgi.url_scheme': scheme,
        'wsgi.input': StringIO(_empty_byte),
        'wsgi.errors': sys.stderr,
        'wsgi.multithread': False,
        'wsgi.multiprocess': False,
        'wsgi.run_once': False,
        #'webob.is_body_seekable': True,
    }
    return env


def environ_add_POST(env, data, content_type=None):
    if data is None:
        return
    if env['REQUEST_METHOD'] not in ('POST', 'PUT'):
        env['REQUEST_METHOD'] = 'POST'
    has_files = False
    if hasattr(data, 'items'):
        data = sorted(data.items())
        has_files = filter(lambda _: isinstance(_[1], (tuple, list)), data)
    if content_type is None:
        if has_files:
            content_type = 'multipart/form-data'
        else:
            content_type = 'application/x-www-form-urlencoded'
    if content_type.startswith('multipart/form-data'):
        if not isinstance(data, str):
            content_type, data = _encode_multipart(data, content_type)
    elif content_type.startswith('application/x-www-form-urlencoded'):
        if has_files:
            raise ValueError('Submiting files is not allowed for'
                             ' content type `%s`' % content_type)
        if not isinstance(data, str):
            data = url_encode(data)
    else:
        if not isinstance(data, str):
            raise ValueError('Please provide `POST` data as string'
                             ' for content type `%s`' % content_type)
    env['wsgi.input'] = StringIO(b(data))
    env['webob.is_body_seekable'] = True
    env['CONTENT_LENGTH'] = str(len(data))
    env['CONTENT_TYPE'] = content_type



class AdhocAttrMixin(object):
    _setattr_stacklevel = 3

    def __setattr__(self, attr, value, DEFAULT=object()):
        if (getattr(self.__class__, attr, DEFAULT) is not DEFAULT or
                    attr.startswith('_')):
            object.__setattr__(self, attr, value)
        else:
            self.environ.setdefault('webob.adhoc_attrs', {})[attr] = value

    def __getattr__(self, attr, DEFAULT=object()):
        try:
            return self.environ['webob.adhoc_attrs'][attr]
        except KeyError:
            raise AttributeError(attr)

    def __delattr__(self, attr, DEFAULT=object()):
        if getattr(self.__class__, attr, DEFAULT) is not DEFAULT:
            return object.__delattr__(self, attr)
        try:
            del self.environ['webob.adhoc_attrs'][attr]
        except KeyError:
            raise AttributeError(attr)


class Request(AdhocAttrMixin, BaseRequest):
    """ The default request implementation """



#########################
## Helper classes and monkeypatching
#########################

class DisconnectionError(IOError):
    pass

class LimitedLengthFile(object):
    def __init__(self, file, maxlen):
        self.file = file
        self.maxlen = maxlen
        self.remaining = maxlen

    def __repr__(self):
        return '<%s(%r, maxlen=%s)>' % (
            self.__class__.__name__,
            self.file,
            self.maxlen
        )

    def read(self, sz=-1):
        if sz is None or sz < 0:
            sz = self.remaining
        else:
            sz = min(sz, self.remaining)
        if not sz:
            return _empty_byte
        r = self.file.read(sz)
        self.remaining -= len(r)
        if len(r) < sz:
            self._check_disconnect()
        return r

    def readline(self, hint=None):
        hint = self._normhint(hint)
        r = self.file.readline(hint)
        self.remaining -= len(r)
<<<<<<< HEAD
        if not r or not r.endswith(b('\n')):
=======
        if not r:
>>>>>>> 820d9c4f
            self._check_disconnect()
        return r

    def readlines(self, hint=None):
        hint = self._normhint(hint)
        r = self.file.readlines(hint)
        total_len = sum(len(l) for l in r)
        self.remaining -= total_len
        if total_len < hint:
            self._check_disconnect()
        return r

    def _normhint(self, hint):
        return min(hint, self.remaining) if hint else self.remaining

    def _check_disconnect(self):
        if self.remaining:
            raise DisconnectionError(
                "The client disconnected while sending the POST/PUT body "
                + "(%d more bytes were expected)" % self.remaining
            )



def _cgi_FieldStorage__repr__patch(self):
    """ monkey patch for FieldStorage.__repr__

    Unbelievably, the default __repr__ on FieldStorage reads
    the entire file content instead of being sane about it.
    This is a simple replacement that doesn't do that
    """
    if self.file:
        return "FieldStorage(%r, %r)" % (self.name, self.filename)
    return "FieldStorage(%r, %r, %r)" % (self.name, self.filename, self.value)

cgi.FieldStorage.__repr__ = _cgi_FieldStorage__repr__patch

class FakeCGIBody(object):
    def __init__(self, vars, content_type):
        if content_type.startswith('multipart/form-data'):
            if not _get_multipart_boundary(content_type):
                raise ValueError('Content-type: %r does not contain boundary'
                            % content_type)
        self.vars = vars
        self.content_type = content_type
        self._body = None
        self.position = 0

    def tell(self):
        return self.position

    def read(self, size=-1):
        body = self._get_body()
        if size < 0:
            v = body[self.position:]
            self.position = len(body)
            return v
        else:
            v = body[self.position:self.position+size]
            self.position = min(len(body), self.position+size)
            return v

    def _get_body(self):
        if self._body is None:
            ct = self.content_type
            if ct.startswith('application/x-www-form-urlencoded'):
                self._body = url_encode(self.vars.items())
            elif ct.startswith('multipart/form-data'):
                self._body = _encode_multipart(
                    iteritems_(self.vars), self.content_type)[1]
            else:
                assert 0, ('Bad content type: %r' % self.content_type)
        return self._body

    def readline(self, size=None):
        # We ignore size, but allow it to be hinted
        rest = self._get_body()[self.position:]
        next = rest.find('\r\n')
        if next == -1:
            return self.read()
        self.position += next+2
        return rest[:next+2]

    def readlines(self, hint=None):
        # Again, allow hint but ignore
        body = self._get_body()
        rest = body[self.position:]
        self.position = len(body)
        result = []
        while 1:
            next = rest.find('\r\n')
            if next == -1:
                result.append(rest)
                break
            result.append(rest[:next+2])
            rest = rest[next+2:]
        return result

    def __iter__(self):
        return iter(self.readlines())

    def __repr__(self):
        inner = repr(self.vars)
        if len(inner) > 20:
            inner = inner[:15] + '...' + inner[-5:]
        if self.position:
            inner += ' at position %s' % self.position
        return '<%s at 0x%x viewing %s>' % (
            self.__class__.__name__,
            abs(id(self)), inner)


def _get_multipart_boundary(ctype):
    m = re.search(r'boundary=([^ ]+)', ctype, re.I)
    if m:
        return m.group(1).strip('"')


def _encode_multipart(vars, content_type):
    """Encode a multipart request body into a string"""
    f = StringIO()
    w = f.write
    CRLF = '\r\n'
    boundary = _get_multipart_boundary(content_type)
    if not boundary:
        boundary = os.urandom(10).encode('hex')
        content_type += '; boundary=%s' % boundary
    for name, value in vars:
        w('--%s' % boundary)
        w(CRLF)
        assert name is not None, 'Value associated with no name: %r' % value
        w('Content-Disposition: form-data; name="%s"' % name)
        filename = None
        if getattr(value, 'filename', None):
            filename = value.filename
        elif isinstance(value, (list, tuple)):
            filename, value = value
            if hasattr(value, 'read'):
                value = value.read()
        if filename is not None:
            w('; filename="%s"' % filename)
        w(CRLF)
        # TODO: should handle value.disposition_options
        if getattr(value, 'type', None):
            w('Content-type: %s' % value.type)
            if value.type_options:
                for ct_name, ct_value in sorted(value.type_options.items()):
                    w('; %s="%s"' % (ct_name, ct_value))
            w(CRLF)
        w(CRLF)
        if hasattr(value, 'value'):
            w(value.value)
        else:
            w(value)
        w(CRLF)
    w('--%s--' % boundary)
    return content_type, f.getvalue()
<|MERGE_RESOLUTION|>--- conflicted
+++ resolved
@@ -1278,11 +1278,7 @@
         hint = self._normhint(hint)
         r = self.file.readline(hint)
         self.remaining -= len(r)
-<<<<<<< HEAD
-        if not r or not r.endswith(b('\n')):
-=======
         if not r:
->>>>>>> 820d9c4f
             self._check_disconnect()
         return r
 
