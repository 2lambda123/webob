--- conflicted
+++ resolved
@@ -955,10 +955,7 @@
                 hval = r.headers[hname] + ', ' + hval
             r.headers[hname] = hval
         if r.method in ('PUT', 'POST'):
-<<<<<<< HEAD
             clen = r.content_length
-=======
->>>>>>> c3f021fb
             if clen is None:
                 clen = -1
             r.body = fp.read(clen)
