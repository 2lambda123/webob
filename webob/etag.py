--- conflicted
+++ resolved
@@ -4,14 +4,9 @@
 Also If-Range parsing
 """
 
-<<<<<<< HEAD
 from webob.datetime_utils import serialize_date
 from webob.datetime_utils import parse_date
-from webob.util import header_docstring
-=======
-from webob.datetime_utils import *
 from webob.util import header_docstring, warn_deprecation
->>>>>>> 820d9c4f
 
 __all__ = ['AnyETag', 'NoETag', 'ETagMatcher', 'IfRange', 'NoIfRange',
            'etag_property']
