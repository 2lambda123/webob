import sys
import zlib
from io import BytesIO
try:
    from hashlib import md5
except ImportError:
    from md5 import md5

from nose.tools import eq_, ok_, assert_raises

from webob import BaseRequest
from webob import Request
from webob import Response
from webob.compat import u
from webob.compat import b
from webob.compat import text_type

def simple_app(environ, start_response):
    start_response('200 OK', [
        ('Content-Type', 'text/html; charset=utf8'),
        ])
    return ['OK']

def test_response():
    req = BaseRequest.blank('/')
    res = req.get_response(simple_app)
    assert res.status == '200 OK'
    assert res.status_int == 200
    assert res.body == "OK"
    assert res.charset == 'utf8'
    assert res.content_type == 'text/html'
    res.status = 404
    assert res.status == '404 Not Found'
    assert res.status_int == 404
    res.body = b('Not OK')
    assert b('').join(res.app_iter) == b('Not OK')
    res.charset = 'iso8859-1'
    assert res.headers['content-type'] == 'text/html; charset=iso8859-1'
    res.content_type = 'text/xml'
    assert res.headers['content-type'] == 'text/xml; charset=iso8859-1'
    res.headers = {'content-type': 'text/html'}
    assert res.headers['content-type'] == 'text/html'
    assert res.headerlist == [('content-type', 'text/html')]
    res.set_cookie('x', 'y')
    assert res.headers['set-cookie'].strip(';') == 'x=y; Path=/'
    res = Response('a body', '200 OK', content_type='text/html')
    res.encode_content()
    assert res.content_encoding == 'gzip'
    eq_(res.body, '\x1f\x8b\x08\x00\x00\x00\x00\x00\x02\xffKTH\xcaO\xa9\x04\x00\xf6\x86GI\x06\x00\x00\x00')
    res.decode_content()
    assert res.content_encoding is None
    assert res.body == 'a body'
    res.set_cookie('x', u('foo')) # test unicode value
    assert_raises(TypeError, Response, app_iter=iter(['a']),
                  body="somebody")
    del req.environ
    eq_(Response(request=req)._environ, req)
    eq_(Response(request=req)._request, None)
    assert_raises(TypeError, Response, charset=None,
                  body=u("unicode body"))
    assert_raises(TypeError, Response, wrong_key='dummy')

def test_content_type():
    r = Response()
    # default ctype and charset
    eq_(r.content_type, 'text/html')
    eq_(r.charset, 'UTF-8')
    # setting to none, removes the header
    r.content_type = None
    eq_(r.content_type, None)
    eq_(r.charset, None)
    # can set missing ctype
    r.content_type = None
    eq_(r.content_type, None)

def test_cookies():
    res = Response()
    res.set_cookie('x', u('\N{BLACK SQUARE}')) # test unicode value
    eq_(res.headers.getall('set-cookie'), ['x="\\342\\226\\240"; Path=/']) # uft8 encoded
    r2 = res.merge_cookies(simple_app)
    r2 = BaseRequest.blank('/').get_response(r2)
    eq_(r2.headerlist,
        [('Content-Type', 'text/html; charset=utf8'),
        ('Set-Cookie', 'x="\\342\\226\\240"; Path=/'),
        ]
    )

def test_http_only_cookie():
    req = Request.blank('/')
    res = req.get_response(Response('blah'))
    res.set_cookie("foo", "foo", httponly=True)
    eq_(res.headers['set-cookie'], 'foo=foo; Path=/; HttpOnly')

def test_headers():
    r = Response()
    tval = 'application/x-test'
    r.headers.update({'content-type': tval})
    eq_(r.headers.getall('content-type'), [tval])

def test_response_copy():
    r = Response(app_iter=iter(['a']))
    r2 = r.copy()
    eq_(r.body, 'a')
    eq_(r2.body, 'a')

def test_response_copy_content_md5():
    res = Response()
    res.md5_etag(set_content_md5=True)
    assert res.content_md5
    res2 = res.copy()
    assert res.content_md5
    assert res2.content_md5
    eq_(res.content_md5, res2.content_md5)

def test_HEAD_closes():
    req = Request.blank('/')
    req.method = 'HEAD'
<<<<<<< HEAD
    app_iter = StringIO(b('foo'))
=======
    app_iter = BytesIO('foo')
>>>>>>> 250a1f80
    res = req.get_response(Response(app_iter=app_iter))
    eq_(res.status_int, 200)
    eq_(res.body, b(''))
    ok_(app_iter.closed)

def test_HEAD_conditional_response_returns_empty_response():
    from webob.response import EmptyResponse
    req = Request.blank('/')
    req.method = 'HEAD'
    res = Response(request=req, conditional_response=True)
    class FakeRequest:
        method = 'HEAD'
        if_none_match = 'none'
        if_modified_since = False
        range = False
        def __init__(self, env):
            self.env = env
    def start_response(status, headerlist):
        pass
    res.RequestClass = FakeRequest
    result = res({}, start_response)
    ok_(isinstance(result, EmptyResponse))

def test_HEAD_conditional_response_range_empty_response():
    from webob.response import EmptyResponse
    req = Request.blank('/')
    req.method = 'HEAD'
    res = Response(request=req, conditional_response=True)
    res.status_int = 200
    res.body = b('Are we not men?')
    res.content_length = len(res.body)
    class FakeRequest:
        method = 'HEAD'
        if_none_match = 'none'
        if_modified_since = False
        def __init__(self, env):
            self.env = env
            self.range = self # simulate inner api
            self.if_range = self
        def content_range(self, length):
            """range attr"""
            class Range:
                start = 4
                stop = 5
            return Range
        def match_response(self, res):
            """if_range_match attr"""
            return True
    def start_response(status, headerlist):
        pass
    res.RequestClass = FakeRequest
    result = res({}, start_response)
    ok_(isinstance(result, EmptyResponse), result)

def test_conditional_response_if_none_match_false():
    req = Request.blank('/', if_none_match='foo')
    resp = Response(app_iter=['foo\n'],
            conditional_response=True, etag='foo')
    resp = req.get_response(resp)
    eq_(resp.status_int, 304)

def test_conditional_response_if_none_match_true():
    req = Request.blank('/', if_none_match='foo')
    resp = Response(app_iter=['foo\n'],
            conditional_response=True, etag='bar')
    resp = req.get_response(resp)
    eq_(resp.status_int, 200)

def test_conditional_response_if_modified_since_false():
    from datetime import datetime, timedelta
    req = Request.blank('/', if_modified_since=datetime(2011, 3, 17, 13, 0, 0))
    resp = Response(app_iter=['foo\n'], conditional_response=True,
            last_modified=req.if_modified_since-timedelta(seconds=1))
    resp = req.get_response(resp)
    eq_(resp.status_int, 304)

def test_conditional_response_if_modified_since_true():
    from datetime import datetime, timedelta
    req = Request.blank('/', if_modified_since=datetime(2011, 3, 17, 13, 0, 0))
    resp = Response(app_iter=['foo\n'], conditional_response=True,
            last_modified=req.if_modified_since+timedelta(seconds=1))
    resp = req.get_response(resp)
    eq_(resp.status_int, 200)

def test_conditional_response_range_not_satisfiable_response():
    req = Request.blank('/', range='bytes=100-200')
    resp = Response(app_iter=['foo\n'], content_length=4,
            conditional_response=True)
    resp = req.get_response(resp)
    eq_(resp.status_int, 416)
    eq_(resp.content_range.start, None)
    eq_(resp.content_range.stop, None)
    eq_(resp.content_range.length, 4)
    eq_(resp.body, 'Requested range not satisfiable: bytes=100-200')

def test_HEAD_conditional_response_range_not_satisfiable_response():
    req = Request.blank('/', method='HEAD', range='bytes=100-200')
    resp = Response(app_iter=['foo\n'], content_length=4,
            conditional_response=True)
    resp = req.get_response(resp)
    eq_(resp.status_int, 416)
    eq_(resp.content_range.start, None)
    eq_(resp.content_range.stop, None)
    eq_(resp.content_range.length, 4)
    eq_(resp.body, b(''))

def test_del_environ():
    res = Response()
    res.environ = {'yo': 'mama'}
    eq_(res.environ, {'yo': 'mama'})
    del res.environ
    eq_(res.environ, None)
    eq_(res.request, None)

def test_set_request_environ():
    res = Response()
    class FakeRequest:
        environ = {'jo': 'mama'}
    res.request = FakeRequest
    eq_(res.environ, {'jo': 'mama'})
    eq_(res.request, FakeRequest)
    res.environ = None
    eq_(res.environ, None)
    eq_(res.request, None)

def test_del_request():
    res = Response()
    class FakeRequest:
        environ = {}
    res.request = FakeRequest
    del res.request
    eq_(res.environ, None)
    eq_(res.request, None)

def test_set_environ_via_request_subterfuge():
    class FakeRequest:
        def __init__(self, env):
            self.environ = env
    res = Response()
    res.RequestClass = FakeRequest
    res.request = {'action': 'dwim'}
    eq_(res.environ, {'action': 'dwim'})
    ok_(isinstance(res.request, FakeRequest))
    eq_(res.request.environ, res.environ)

def test_set_request():
    res = Response()
    class FakeRequest:
        environ = {'foo': 'bar'}
    res.request = FakeRequest
    eq_(res.request, FakeRequest)
    eq_(res.environ, FakeRequest.environ)
    res.request = None
    eq_(res.environ, None)
    eq_(res.request, None)

def test_md5_etag():
    res = Response()
    res.body = b("""\
In A.D. 2101
War was beginning.
Captain: What happen ?
Mechanic: Somebody set up us the bomb.
Operator: We get signal.
Captain: What !
Operator: Main screen turn on.
Captain: It's You !!
Cats: How are you gentlemen !!
Cats: All your base are belong to us.
Cats: You are on the way to destruction.
Captain: What you say !!
Cats: You have no chance to survive make your time.
Cats: HA HA HA HA ....
Captain: Take off every 'zig' !!
Captain: You know what you doing.
Captain: Move 'zig'.
Captain: For great justice.""")
    res.md5_etag()
    ok_(res.etag)
    ok_('\n' not in res.etag)
    md5_ok(res.etag, res.body)
    eq_(res.content_md5, None)

def test_md5_etag_set_content_md5():
    res = Response()
    body = b('The quick brown fox jumps over the lazy dog')
    res.md5_etag(body, set_content_md5=True)
    md5_ok(res.content_md5, body)

def test_decode_content_defaults_to_identity():
    res = Response()
    res.body = b('There be dragons')
    res.decode_content()
    eq_(res.body, b('There be dragons'))

def test_decode_content_with_deflate():
    res = Response()
    body = b('Hey Hey Hey')
    # Simulate inflate by chopping the headers off
    # the gzip encoded data
    res.body = zlib.compress(body)[2:-4]
    res.content_encoding = 'deflate'
    res.decode_content()
    eq_(res.body, body)
    eq_(res.content_encoding, None)

def test_content_length():
    r0 = Response('x'*10, content_length=10)

    req_head = Request.blank('/', method='HEAD')
    r1 = req_head.get_response(r0)
    eq_(r1.status_int, 200)
    eq_(r1.body, b(''))
    eq_(r1.content_length, 10)

    req_get = Request.blank('/')
    r2 = req_get.get_response(r0)
    eq_(r2.status_int, 200)
    eq_(r2.body, b('x'*10))
    eq_(r2.content_length, 10)

    r3 = Response(app_iter=[b('x')]*10)
    eq_(r3.content_length, None)
    eq_(r3.body, b('x'*10))
    eq_(r3.content_length, 10)

    r4 = Response(app_iter=[b('x')]*10,
                  content_length=20) # wrong content_length
    eq_(r4.content_length, 20)
    assert_raises(AssertionError, lambda: r4.body)

    req_range = Request.blank('/', range=(0,5))
    r0.conditional_response = True
    r5 = req_range.get_response(r0)
    eq_(r5.status_int, 206)
    eq_(r5.body, b('xxxxx'))
    eq_(r5.content_length, 5)

def test_app_iter_range():
    req = Request.blank('/', range=(2,5))
    for app_iter in [
        [b('012345')],
        [b('0'), b('12345')],
        [b('0'), b('1234'), b('5')],
        [b('01'), b('2345')],
        [b('01'), b('234'), b('5')],
        [b('012'), b('34'), b('5')],
        [b('012'), b('3'), b('4'), b('5')],
        [b('012'), b('3'), b('45')],
        [b('0'), b('12'), b('34'), b('5')],
        [b('0'), b('12'), b('345')],
    ]:
        r = Response(
            app_iter=app_iter,
            content_length=6,
            conditional_response=True,
        )
        res = req.get_response(r)
        eq_(list(res.content_range), [2,5,6])
        eq_(res.body, b('234'), (res.body, app_iter))

def test_app_iter_range_inner_method():
    class FakeAppIter:
        def app_iter_range(self, start, stop):
            return 'you win', start, stop
    res = Response(app_iter=FakeAppIter())
    eq_(res.app_iter_range(30, 40), ('you win', 30, 40))

def test_content_type_in_headerlist():
    # Couldn't manage to clone Response in order to modify class
    # attributes safely. Shouldn't classes be fresh imported for every
    # test?
    default_content_type = Response.default_content_type
    Response.default_content_type = None
    try:
        res = Response(headerlist=[('Content-Type', 'text/html')],
                            charset='utf8')
        ok_(res._headerlist)
        eq_(res.charset, 'utf8')
    finally:
        Response.default_content_type = default_content_type

def test_from_file():
    res = Response('test')
    equal_resp(res)
    res = Response(app_iter=iter([b('test '), b('body')]),
                    content_type='text/plain')
    equal_resp(res)

def equal_resp(res):
<<<<<<< HEAD
    input_ = StringIO(b(str(res)))
=======
    input_ = BytesIO(str(res))
>>>>>>> 250a1f80
    res2 = Response.from_file(input_)
    eq_(res.body, res2.body)
    eq_(res.headers, res2.headers)

def test_from_file_w_leading_space_in_header():
    # Make sure the removal of code dealing with leading spaces is safe
    res1 = Response()
<<<<<<< HEAD
    file_w_space = StringIO(
        b('200 OK\n\tContent-Type: text/html; charset=UTF-8'))
=======
    file_w_space = BytesIO('200 OK\n\tContent-Type: text/html; charset=UTF-8')
>>>>>>> 250a1f80
    res2 = Response.from_file(file_w_space)
    eq_(res1.headers, res2.headers)

def test_file_bad_header():
<<<<<<< HEAD
    file_w_bh = StringIO(b('200 OK\nBad Header'))
=======
    file_w_bh = BytesIO('200 OK\nBad Header')
>>>>>>> 250a1f80
    assert_raises(ValueError, Response.from_file, file_w_bh)

def test_set_status():
    res = Response()
    res.status = u("OK 200")
    eq_(res.status, "OK 200")
    assert_raises(TypeError, setattr, res, 'status', float(200))

def test_set_headerlist():
    res = Response()
    # looks like a list
    res.headerlist = (('Content-Type', 'text/html; charset=UTF-8'),)
    eq_(res.headerlist, [('Content-Type', 'text/html; charset=UTF-8')])
    # has items
    res.headerlist = {'Content-Type': 'text/html; charset=UTF-8'}
    eq_(res.headerlist, [('Content-Type', 'text/html; charset=UTF-8')])
    del res.headerlist
    eq_(res.headerlist, [])

def test_request_uri_no_script_name():
    from webob.response import _request_uri
    environ = {
        'wsgi.url_scheme': 'http',
        'HTTP_HOST': 'test.com',
        'SCRIPT_NAME': '/foobar',
    }
    eq_(_request_uri(environ), 'http://test.com/foobar')

def test_request_uri_https():
    from webob.response import _request_uri
    environ = {
        'wsgi.url_scheme': 'https',
        'SERVER_NAME': 'test.com',
        'SERVER_PORT': '443',
        'SCRIPT_NAME': '/foobar',
    }
    eq_(_request_uri(environ), 'https://test.com/foobar')

def test_app_iter_range_starts_after_iter_end():
    from webob.response import AppIterRange
    range = AppIterRange(iter([]), start=1, stop=1)
    eq_(list(range), [])

def test_resp_write_app_iter_non_list():
    res = Response(app_iter=(b('a'), b('b')))
    eq_(res.content_length, None)
    res.write(b('c'))
    eq_(res.body, b('abc'))
    eq_(res.content_length, 3)

def test_response_file_body_writelines():
    from webob.response import ResponseBodyFile
    res = Response(app_iter=[b('foo')])
    rbo = ResponseBodyFile(res)
    rbo.writelines(['bar', 'baz'])
    eq_(res.app_iter, [b('foo'), b('bar'), b('baz')])
    rbo.flush() # noop
    eq_(res.app_iter, [b('foo'), b('bar'), b('baz')])

def test_response_write_non_str():
    res = Response()
    assert_raises(TypeError, res.write, object())

def test_response_file_body_write_empty_app_iter():
    res = Response('foo')
    res.write('baz')
    eq_(res.app_iter, [b('foo'), b('baz')])

def test_response_file_body_write_empty_body():
    res = Response('')
    res.write('baz')
    eq_(res.app_iter, [b(''), b('baz')])

def test_response_file_body_close_not_implemented():
    rbo = Response().body_file
    assert_raises(NotImplementedError, rbo.close)

def test_response_file_body_repr():
    rbo = Response().body_file
    rbo.response = 'yo'
    eq_(repr(rbo), "<body_file for 'yo'>")

def test_body_get_is_none():
    res = Response()
    res._app_iter = None
    assert_raises(TypeError, Response, app_iter=iter(['a']),
                  body="somebody")
    assert_raises(AttributeError, res.__getattribute__, 'body')

def test_body_get_is_unicode_notverylong():
    res = Response(app_iter=(u('foo'),))
    assert_raises(TypeError, res.__getattribute__, 'body')

def test_body_get_is_unicode():
    res = Response(app_iter=(['x'] * 51 + [u('x')]))
    assert_raises(TypeError, res.__getattribute__, 'body')

def test_body_set_not_unicode_or_str():
    res = Response()
    assert_raises(TypeError, res.__setattr__, 'body', object())

def test_body_set_unicode():
    res = Response()
    assert_raises(TypeError, res.__setattr__, 'body', u('abc'))

def test_body_set_under_body_doesnt_exist():
    res = Response('abc')
    eq_(res.body, b('abc'))
    eq_(res.content_length, 3)

def test_body_del():
    res = Response('123')
    del res.body
    eq_(res.body, b(''))
    eq_(res.content_length, 0)

def test_text_get_no_charset():
    res = Response(charset=None)
    assert_raises(AttributeError, res.__getattribute__, 'text')

def test_unicode_body():
    res = Response()
    res.charset = 'utf-8'
    bbody = b('La Pe\xc3\xb1a') # binary string
    ubody = text_type(bbody, 'utf-8') # unicode string
    res.body = bbody
    eq_(res.unicode_body, ubody)
    res.ubody = ubody
    eq_(res.body, bbody)
    del res.ubody
    eq_(res.body, b(''))

def test_text_get_decode():
    res = Response()
    res.charset = 'utf-8'
    res.body = b('La Pe\xc3\xb1a')
    eq_(res.text, text_type(b('La Pe\xc3\xb1a'), 'utf-8'))

def test_text_set_no_charset():
    res = Response()
    res.charset = None
    assert_raises(AttributeError, res.__setattr__, 'text', 'abc')

def test_text_set_not_unicode():
    res = Response()
    res.charset = 'utf-8'
    assert_raises(TypeError, res.__setattr__, 'text',
                  b('La Pe\xc3\xb1a'))

def test_text_del():
    res = Response('123')
    del res.text
    eq_(res.body, b(''))
    eq_(res.content_length, 0)

def test_body_file_del():
    res = Response()
    res.body = b('123')
    eq_(res.content_length, 3)
    eq_(res.app_iter, [b('123')])
    del res.body_file
    eq_(res.body, b(''))
    eq_(res.content_length, 0)

def test_write_unicode():
    res = Response()
    res.text = text_type(b('La Pe\xc3\xb1a'), 'utf-8')
    res.write(u('a'))
    eq_(res.text, text_type(b('La Pe\xc3\xb1aa'), 'utf-8'))

def test_write_unicode_no_charset():
    res = Response(charset=None)
    assert_raises(TypeError, res.write, u('a'))

def test_write_text():
    res = Response()
    res.body = b('abc')
    res.write(u('a'))
    eq_(res.text, 'abca')

def test_app_iter_del():
    res = Response(
        content_length=3,
        app_iter=['123'],
    )
    del res.app_iter
    eq_(res.body, b(''))
    eq_(res.content_length, None)

def test_charset_set_no_content_type_header():
    res = Response()
    res.headers.pop('Content-Type', None)
    assert_raises(AttributeError, res.__setattr__, 'charset', 'utf-8')

def test_charset_del_no_content_type_header():
    res = Response()
    res.headers.pop('Content-Type', None)
    eq_(res._charset__del(), None)

def test_content_type_params_get_no_semicolon_in_content_type_header():
    res = Response()
    res.headers['Content-Type'] = 'foo'
    eq_(res.content_type_params, {})

def test_content_type_params_get_semicolon_in_content_type_header():
    res = Response()
    res.headers['Content-Type'] = 'foo;encoding=utf-8'
    eq_(res.content_type_params, {'encoding':'utf-8'})

def test_content_type_params_set_value_dict_empty():
    res = Response()
    res.headers['Content-Type'] = 'foo;bar'
    res.content_type_params = None
    eq_(res.headers['Content-Type'], 'foo')

def test_content_type_params_set_ok_param_quoting():
    res = Response()
    res.content_type_params = {'a':''}
    eq_(res.headers['Content-Type'], 'text/html; a=""')

def test_set_cookie_overwrite():
    res = Response()
    res.set_cookie('a', '1')
    res.set_cookie('a', '2', overwrite=True)
    eq_(res.headerlist[-1], ('Set-Cookie', 'a=2; Path=/'))

def test_set_cookie_value_is_None():
    res = Response()
    res.set_cookie('a', None)
    eq_(res.headerlist[-1][0], 'Set-Cookie')
    val = [ x.strip() for x in res.headerlist[-1][1].split(';')]
    assert len(val) == 4
    val.sort()
    eq_(val[0], 'Max-Age=0')
    eq_(val[1], 'Path=/')
    eq_(val[2], 'a=')
    assert val[3].startswith('expires')

def test_set_cookie_expires_is_None_and_max_age_is_int():
    res = Response()
    res.set_cookie('a', '1', max_age=100)
    eq_(res.headerlist[-1][0], 'Set-Cookie')
    val = [ x.strip() for x in res.headerlist[-1][1].split(';')]
    assert len(val) == 4
    val.sort()
    eq_(val[0], 'Max-Age=100')
    eq_(val[1], 'Path=/')
    eq_(val[2], 'a=1')
    assert val[3].startswith('expires')

def test_set_cookie_expires_is_None_and_max_age_is_timedelta():
    from datetime import timedelta
    res = Response()
    res.set_cookie('a', '1', max_age=timedelta(seconds=100))
    eq_(res.headerlist[-1][0], 'Set-Cookie')
    val = [ x.strip() for x in res.headerlist[-1][1].split(';')]
    assert len(val) == 4
    val.sort()
    eq_(val[0], 'Max-Age=100')
    eq_(val[1], 'Path=/')
    eq_(val[2], 'a=1')
    assert val[3].startswith('expires')

def test_set_cookie_expires_is_not_None_and_max_age_is_None():
    import datetime
    res = Response()
    then = datetime.datetime.utcnow() + datetime.timedelta(days=1)
    res.set_cookie('a', '1', expires=then)
    eq_(res.headerlist[-1][0], 'Set-Cookie')
    val = [ x.strip() for x in res.headerlist[-1][1].split(';')]
    assert len(val) == 4
    val.sort()
    ok_(val[0] in ('Max-Age=86399', 'Max-Age=86400'))
    eq_(val[1], 'Path=/')
    eq_(val[2], 'a=1')
    assert val[3].startswith('expires')

def test_set_cookie_value_is_unicode():
    res = Response()
    val = text_type(b('La Pe\xc3\xb1a'), 'utf-8')
    res.set_cookie('a', val)
    eq_(res.headerlist[-1], (r'Set-Cookie', 'a="La Pe\\303\\261a"; Path=/'))

def test_delete_cookie():
    res = Response()
    res.headers['Set-Cookie'] = 'a=2; Path=/'
    res.delete_cookie('a')
    eq_(res.headerlist[-1][0], 'Set-Cookie')
    val = [ x.strip() for x in res.headerlist[-1][1].split(';')]
    assert len(val) == 4
    val.sort()
    eq_(val[0], 'Max-Age=0')
    eq_(val[1], 'Path=/')
    eq_(val[2], 'a=')
    assert val[3].startswith('expires')

def test_delete_cookie_with_path():
    res = Response()
    res.headers['Set-Cookie'] = 'a=2; Path=/'
    res.delete_cookie('a', path='/abc')
    eq_(res.headerlist[-1][0], 'Set-Cookie')
    val = [ x.strip() for x in res.headerlist[-1][1].split(';')]
    assert len(val) == 4
    val.sort()
    eq_(val[0], 'Max-Age=0')
    eq_(val[1], 'Path=/abc')
    eq_(val[2], 'a=')
    assert val[3].startswith('expires')

def test_delete_cookie_with_domain():
    res = Response()
    res.headers['Set-Cookie'] = 'a=2; Path=/'
    res.delete_cookie('a', path='/abc', domain='example.com')
    eq_(res.headerlist[-1][0], 'Set-Cookie')
    val = [ x.strip() for x in res.headerlist[-1][1].split(';')]
    assert len(val) == 5
    val.sort()
    eq_(val[0], 'Domain=example.com')
    eq_(val[1], 'Max-Age=0')
    eq_(val[2], 'Path=/abc')
    eq_(val[3], 'a=')
    assert val[4].startswith('expires')

def test_unset_cookie_not_existing_and_not_strict():
    res = Response()
    result = res.unset_cookie('a', strict=False)
    assert result is None

def test_unset_cookie_not_existing_and_strict():
    res = Response()
    assert_raises(KeyError, res.unset_cookie, 'a')

def test_unset_cookie_key_in_cookies():
    res = Response()
    res.headers.add('Set-Cookie', 'a=2; Path=/')
    res.headers.add('Set-Cookie', 'b=3; Path=/')
    res.unset_cookie('a')
    eq_(res.headers.getall('Set-Cookie'), ['b=3; Path=/'])

def test_merge_cookies_no_set_cookie():
    res = Response()
    result = res.merge_cookies('abc')
    eq_(result, 'abc')

def test_merge_cookies_resp_is_Response():
    inner_res = Response()
    res = Response()
    res.set_cookie('a', '1')
    result = res.merge_cookies(inner_res)
    eq_(result.headers.getall('Set-Cookie'), ['a=1; Path=/'])

def test_merge_cookies_resp_is_wsgi_callable():
    L = []
    def dummy_wsgi_callable(environ, start_response):
        L.append((environ, start_response))
        return 'abc'
    res = Response()
    res.set_cookie('a', '1')
    wsgiapp = res.merge_cookies(dummy_wsgi_callable)
    environ = {}
    def dummy_start_response(status, headers, exc_info=None):
        eq_(headers, [('Set-Cookie', 'a=1; Path=/')])
    result = wsgiapp(environ, dummy_start_response)
    assert result == 'abc'
    assert len(L) == 1
    L[0][1]('200 OK', []) # invoke dummy_start_response assertion

def test_body_get_body_is_None_len_app_iter_is_zero():
    res = Response()
    res._app_iter = BytesIO()
    res._body = None
    result = res.body
    eq_(result, b(''))

def test_cache_control_get():
    res = Response()
    eq_(repr(res.cache_control), "<CacheControl ''>")
    eq_(res.cache_control.max_age, None)

def test_location():
    res = Response()
    res.location = '/test.html'
    eq_(res.location, '/test.html')
    req = Request.blank('/')
    eq_(req.get_response(res).location, 'http://localhost/test.html')
    res.location = '/test2.html'
    eq_(req.get_response(res).location, 'http://localhost/test2.html')

def test_request_uri_http():
    # covers webob/response.py:1152
    from webob.response import _request_uri
    environ = {
        'wsgi.url_scheme': 'http',
        'SERVER_NAME': 'test.com',
        'SERVER_PORT': '80',
        'SCRIPT_NAME': '/foobar',
    }
    eq_(_request_uri(environ), 'http://test.com/foobar')

def test_request_uri_no_script_name2():
    # covers webob/response.py:1160
    # There is a test_request_uri_no_script_name in test_response.py, but it
    # sets SCRIPT_NAME.
    from webob.response import _request_uri
    environ = {
        'wsgi.url_scheme': 'http',
        'HTTP_HOST': 'test.com',
        'PATH_INFO': '/foobar',
    }
    eq_(_request_uri(environ), 'http://test.com/foobar')

def test_cache_control_object_max_age_ten():
    res = Response()
    res.cache_control.max_age = 10
    eq_(repr(res.cache_control), "<CacheControl 'max-age=10'>")
    eq_(res.headers['cache-control'], 'max-age=10')

def test_cache_control_set_object_error():
    res = Response()
    assert_raises(AttributeError, setattr, res.cache_control, 'max_stale', 10)

def test_cache_expires_set():
    res = Response()
    res.cache_expires = True
    eq_(repr(res.cache_control),
        "<CacheControl 'max-age=0, must-revalidate, no-cache, no-store'>")

def test_status_int_set():
    res = Response()
    res.status_int = 400
    eq_(res._status, '400 Bad Request')

def test_cache_control_set_dict():
    res = Response()
    res.cache_control = {'a':'b'}
    eq_(repr(res.cache_control), "<CacheControl 'a=b'>")

def test_cache_control_set_None():
    res = Response()
    res.cache_control = None
    eq_(repr(res.cache_control), "<CacheControl ''>")

def test_cache_control_set_unicode():
    res = Response()
    res.cache_control = u('abc')
    eq_(repr(res.cache_control), "<CacheControl 'abc'>")

def test_cache_control_set_control_obj_is_not_None():
    class DummyCacheControl(object):
        def __init__(self):
            self.header_value = 1
            self.properties = {'bleh':1}
    res = Response()
    res._cache_control_obj = DummyCacheControl()
    res.cache_control = {}
    eq_(res.cache_control.properties, {})

def test_cache_control_del():
    res = Response()
    del res.cache_control
    eq_(repr(res.cache_control), "<CacheControl ''>")

def test_body_file_get():
    res = Response()
    result = res.body_file
    from webob.response import ResponseBodyFile
    eq_(result.__class__, ResponseBodyFile)

def test_body_file_write_no_charset():
    res = Response
    assert_raises(TypeError, res.write, u('foo'))

def test_body_file_write_unicode_encodes():
    s = text_type(b('La Pe\xc3\xb1a'), 'utf-8')
    res = Response()
    res.write(s)
    eq_(res.app_iter, [b(''), b('La Pe\xc3\xb1a')])

def test_repr():
    res = Response()
    ok_(repr(res).endswith('200 OK>'))

def test_cache_expires_set_timedelta():
    res = Response()
    from datetime import timedelta
    delta = timedelta(seconds=60)
    res.cache_expires(seconds=delta)
    eq_(res.cache_control.max_age, 60)

def test_cache_expires_set_int():
    res = Response()
    res.cache_expires(seconds=60)
    eq_(res.cache_control.max_age, 60)

def test_cache_expires_set_None():
    res = Response()
    res.cache_expires(seconds=None, a=1)
    eq_(res.cache_control.a, 1)

def test_cache_expires_set_zero():
    res = Response()
    res.cache_expires(seconds=0)
    eq_(res.cache_control.no_store, True)
    eq_(res.cache_control.no_cache, '*')
    eq_(res.cache_control.must_revalidate, True)
    eq_(res.cache_control.max_age, 0)
    eq_(res.cache_control.post_check, 0)

def test_encode_content_unknown():
    res = Response()
    assert_raises(AssertionError, res.encode_content, 'badencoding')

def test_encode_content_identity():
    res = Response()
    result = res.encode_content('identity')
    eq_(result, None)

def test_encode_content_gzip_already_gzipped():
    res = Response()
    res.content_encoding = 'gzip'
    result = res.encode_content('gzip')
    eq_(result, None)

def test_encode_content_gzip_notyet_gzipped():
    res = Response()
<<<<<<< HEAD
    res.app_iter = StringIO(b('foo'))
=======
    res.app_iter = BytesIO('foo')
>>>>>>> 250a1f80
    result = res.encode_content('gzip')
    eq_(result, None)
    eq_(res.content_length, 23)
    eq_(res.app_iter, [
        b('\x1f\x8b\x08\x00\x00\x00\x00\x00\x02\xff'),
        b(''),
        b('K\xcb\xcf\x07\x00'),
        b('!es\x8c\x03\x00\x00\x00')
        ])

def test_encode_content_gzip_notyet_gzipped_lazy():
    res = Response()
<<<<<<< HEAD
    res.app_iter = StringIO(b('foo'))
=======
    res.app_iter = BytesIO('foo')
>>>>>>> 250a1f80
    result = res.encode_content('gzip', lazy=True)
    eq_(result, None)
    eq_(res.content_length, None)
    eq_(list(res.app_iter), [
        b('\x1f\x8b\x08\x00\x00\x00\x00\x00\x02\xff'),
        b(''),
        b('K\xcb\xcf\x07\x00'),
        b('!es\x8c\x03\x00\x00\x00')
        ])

def test_decode_content_identity():
    res = Response()
    res.content_encoding = 'identity'
    result = res.decode_content()
    eq_(result, None)

def test_decode_content_weird():
    res = Response()
    res.content_encoding = 'weird'
    assert_raises(ValueError, res.decode_content)

def test_decode_content_gzip():
    from gzip import GzipFile
    io = BytesIO()
    gzip_f = GzipFile(filename='', mode='w', fileobj=io)
    gzip_f.write(b('abc'))
    gzip_f.close()
    body = io.getvalue()
    res = Response()
    res.content_encoding = 'gzip'
    res.body = body
    res.decode_content()
    eq_(res.body, b('abc'))

def test__abs_headerlist_location_with_scheme():
    res = Response()
    res.content_encoding = 'gzip'
    res.headerlist = [('Location', 'http:')]
    result = res._abs_headerlist({})
    eq_(result, [('Location', 'http:')])

def test_response_set_body_file():
<<<<<<< HEAD
    for data in [b('abc'), b('abcdef'*1024)]:
        file = StringIO(data)
=======
    for data in ['abc', 'abcdef'*1024]:
        file = BytesIO(data)
>>>>>>> 250a1f80
        r = Response(body_file=file)
        assert r.body == data

def md5_ok(expected, body):
    from base64 import b64encode
    md5_digest = md5(body).digest()
    md5_digest = str(b64encode(md5_digest))
    md5_digest = md5_digest.replace('\n', '')
    result = md5_digest.strip('=')
    eq_(expected, result)
    
    <|MERGE_RESOLUTION|>--- conflicted
+++ resolved
@@ -115,11 +115,7 @@
 def test_HEAD_closes():
     req = Request.blank('/')
     req.method = 'HEAD'
-<<<<<<< HEAD
-    app_iter = StringIO(b('foo'))
-=======
-    app_iter = BytesIO('foo')
->>>>>>> 250a1f80
+    app_iter = BytesIO(b('foo'))
     res = req.get_response(Response(app_iter=app_iter))
     eq_(res.status_int, 200)
     eq_(res.body, b(''))
@@ -410,11 +406,7 @@
     equal_resp(res)
 
 def equal_resp(res):
-<<<<<<< HEAD
-    input_ = StringIO(b(str(res)))
-=======
-    input_ = BytesIO(str(res))
->>>>>>> 250a1f80
+    input_ = BytesIO(b(str(res)))
     res2 = Response.from_file(input_)
     eq_(res.body, res2.body)
     eq_(res.headers, res2.headers)
@@ -422,21 +414,13 @@
 def test_from_file_w_leading_space_in_header():
     # Make sure the removal of code dealing with leading spaces is safe
     res1 = Response()
-<<<<<<< HEAD
-    file_w_space = StringIO(
+    file_w_space = BytesIO(
         b('200 OK\n\tContent-Type: text/html; charset=UTF-8'))
-=======
-    file_w_space = BytesIO('200 OK\n\tContent-Type: text/html; charset=UTF-8')
->>>>>>> 250a1f80
     res2 = Response.from_file(file_w_space)
     eq_(res1.headers, res2.headers)
 
 def test_file_bad_header():
-<<<<<<< HEAD
-    file_w_bh = StringIO(b('200 OK\nBad Header'))
-=======
-    file_w_bh = BytesIO('200 OK\nBad Header')
->>>>>>> 250a1f80
+    file_w_bh = BytesIO(b('200 OK\nBad Header'))
     assert_raises(ValueError, Response.from_file, file_w_bh)
 
 def test_set_status():
@@ -962,11 +946,7 @@
 
 def test_encode_content_gzip_notyet_gzipped():
     res = Response()
-<<<<<<< HEAD
-    res.app_iter = StringIO(b('foo'))
-=======
-    res.app_iter = BytesIO('foo')
->>>>>>> 250a1f80
+    res.app_iter = BytesIO(b('foo'))
     result = res.encode_content('gzip')
     eq_(result, None)
     eq_(res.content_length, 23)
@@ -979,11 +959,7 @@
 
 def test_encode_content_gzip_notyet_gzipped_lazy():
     res = Response()
-<<<<<<< HEAD
-    res.app_iter = StringIO(b('foo'))
-=======
-    res.app_iter = BytesIO('foo')
->>>>>>> 250a1f80
+    res.app_iter = BytesIO(b('foo'))
     result = res.encode_content('gzip', lazy=True)
     eq_(result, None)
     eq_(res.content_length, None)
@@ -1026,13 +1002,8 @@
     eq_(result, [('Location', 'http:')])
 
 def test_response_set_body_file():
-<<<<<<< HEAD
     for data in [b('abc'), b('abcdef'*1024)]:
-        file = StringIO(data)
-=======
-    for data in ['abc', 'abcdef'*1024]:
         file = BytesIO(data)
->>>>>>> 250a1f80
         r = Response(body_file=file)
         assert r.body == data
 
