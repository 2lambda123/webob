import sys
if sys.version >= '2.7':
    from io import BytesIO as StringIO
else:
    from cStringIO import StringIO

from nose.tools import eq_, ok_, assert_raises

from webob import BaseRequest, Request, Response

def simple_app(environ, start_response):
    start_response('200 OK', [
        ('Content-Type', 'text/html; charset=utf8'),
        ])
    return ['OK']

def test_response():
    req = BaseRequest.blank('/')
    res = req.get_response(simple_app)
    assert res.status == '200 OK'
    assert res.status_int == 200
    assert res.body == "OK"
    assert res.charset == 'utf8'
    assert res.content_type == 'text/html'
    res.status = 404
    assert res.status == '404 Not Found'
    assert res.status_int == 404
    res.body = 'Not OK'
    assert ''.join(res.app_iter) == 'Not OK'
    res.charset = 'iso8859-1'
    assert res.headers['content-type'] == 'text/html; charset=iso8859-1'
    res.content_type = 'text/xml'
    assert res.headers['content-type'] == 'text/xml; charset=iso8859-1'
    res.headers = {'content-type': 'text/html'}
    assert res.headers['content-type'] == 'text/html'
    assert res.headerlist == [('content-type', 'text/html')]
    res.set_cookie('x', 'y')
    assert res.headers['set-cookie'].strip(';') == 'x=y; Path=/'
    res = Response('a body', '200 OK', content_type='text/html')
    res.encode_content()
    assert res.content_encoding == 'gzip'
    eq_(res.body, '\x1f\x8b\x08\x00\x00\x00\x00\x00\x02\xffKTH\xcaO\xa9\x04\x00\xf6\x86GI\x06\x00\x00\x00')
    res.decode_content()
    assert res.content_encoding is None
    assert res.body == 'a body'
    res.set_cookie('x', u'foo') # test unicode value
    assert_raises(TypeError, Response, app_iter=iter(['a']),
                  body="somebody")
    del req.environ
    eq_(Response(request=req)._environ, req)
    eq_(Response(request=req)._request, None)
    assert_raises(TypeError, Response, charset=None,
                  body=u"unicode body")
    assert_raises(TypeError, Response, wrong_key='dummy')

def test_content_type():
    r = Response()
    # default ctype and charset
    eq_(r.content_type, 'text/html')
    eq_(r.charset, 'UTF-8')
    # setting to none, removes the header
    r.content_type = None
    eq_(r.content_type, None)
    eq_(r.charset, None)
    # can set missing ctype
    r.content_type = None
    eq_(r.content_type, None)

def test_cookies():
    res = Response()
    res.set_cookie('x', u'\N{BLACK SQUARE}') # test unicode value
    eq_(res.headers.getall('set-cookie'), ['x="\\342\\226\\240"; Path=/']) # uft8 encoded
    r2 = res.merge_cookies(simple_app)
    r2 = BaseRequest.blank('/').get_response(r2)
    eq_(r2.headerlist,
        [('Content-Type', 'text/html; charset=utf8'),
        ('Set-Cookie', 'x="\\342\\226\\240"; Path=/'),
        ]
    )

def test_http_only_cookie():
    req = Request.blank('/')
    res = req.get_response(Response('blah'))
    res.set_cookie("foo", "foo", httponly=True)
    eq_(res.headers['set-cookie'], 'foo=foo; Path=/; HttpOnly')

def test_headers():
    r = Response()
    tval = 'application/x-test'
    r.headers.update({'content-type': tval})
    eq_(r.headers.getall('content-type'), [tval])

def test_response_copy():
    r = Response(app_iter=iter(['a']))
    r2 = r.copy()
    eq_(r.body, 'a')
    eq_(r2.body, 'a')

def test_HEAD_closes():
    req = Request.blank('/')
    req.method = 'HEAD'
    app_iter = StringIO('foo')
    res = req.get_response(Response(app_iter=app_iter))
    eq_(res.status_int, 200)
    eq_(res.body, '')
    ok_(app_iter.closed)

def test_content_length():
    r0 = Response('x'*10, content_length=10)

    req_head = Request.blank('/', method='HEAD')
    r1 = req_head.get_response(r0)
    eq_(r1.status_int, 200)
    eq_(r1.body, '')
    eq_(r1.content_length, 10)

    req_get = Request.blank('/')
    r2 = req_get.get_response(r0)
    eq_(r2.status_int, 200)
    eq_(r2.body, 'x'*10)
    eq_(r2.content_length, 10)

    r3 = Response(app_iter=['x']*10)
    eq_(r3.content_length, None)
    eq_(r3.body, 'x'*10)
    eq_(r3.content_length, 10)

    r4 = Response(app_iter=['x']*10, content_length=20) # wrong content_length
    eq_(r4.content_length, 20)
    assert_raises(AssertionError, lambda: r4.body)

    req_range = Request.blank('/', range=(0,5))
    r0.conditional_response = True
    r5 = req_range.get_response(r0)
    eq_(r5.status_int, 206)
    eq_(r5.body, 'xxxxx')
    eq_(r5.content_length, 5)

def test_app_iter_range():
    req = Request.blank('/', range=(2,5))
    for app_iter in [
        ['012345'],
        ['0', '12345'],
        ['0', '1234', '5'],
        ['01', '2345'],
        ['01', '234', '5'],
        ['012', '34', '5'],
        ['012', '3', '4', '5'],
        ['012', '3', '45'],
        ['0', '12', '34', '5'],
        ['0', '12', '345'],
    ]:
        r = Response(
            app_iter=app_iter,
            content_length=6,
            conditional_response=True,
        )
        res = req.get_response(r)
        eq_(list(res.content_range), [2,5,6])
        eq_(res.body, '234', 'body=%r; app_iter=%r' % (res.body, app_iter))

def test_content_type_in_headerlist():
    # Couldn't manage to clone Response in order to modify class
    # attributes safely. Shouldn't classes be fresh imported for every
    # test?
    default_content_type = Response.default_content_type
    Response.default_content_type = None
    try:
        res = Response(headerlist=[('Content-Type', 'text/html')],
                            charset='utf8')
        ok_(res._headerlist)
        eq_(res.charset, 'utf8')
    finally:
        Response.default_content_type = default_content_type

def test_from_file():
    res = Response('test')
    equal_resp(res)
    res = Response(app_iter=iter(['test ', 'body']),
                    content_type='text/plain')
    equal_resp(res)

def equal_resp(res):
    input_ = StringIO(str(res))
    res2 = Response.from_file(input_)
    eq_(res.body, res2.body)
    eq_(res.headers, res2.headers)

def test_from_file_w_leading_space_in_header():
    # Make sure the removal of code dealing with leading spaces is safe
    res1 = Response()
    file_w_space = StringIO('200 OK\n\tContent-Type: text/html; charset=UTF-8')
    res2 = Response.from_file(file_w_space)
    eq_(res1.headers, res2.headers)

def test_file_bad_header():
    file_w_bh = StringIO('200 OK\nBad Header')
    assert_raises(ValueError, Response.from_file, file_w_bh)

def test_set_status():
    res = Response()
    res.status = u"OK 200"
    eq_(res.status, "OK 200")
    assert_raises(TypeError, setattr, res, 'status', float(200))

def test_set_headerlist():
    res = Response()
    # looks like a list
    res.headerlist = (('Content-Type', 'text/html; charset=UTF-8'),)
    eq_(res.headerlist, [('Content-Type', 'text/html; charset=UTF-8')])
    # has items
    res.headerlist = {'Content-Type': 'text/html; charset=UTF-8'}
    eq_(res.headerlist, [('Content-Type', 'text/html; charset=UTF-8')])
    del res.headerlist
    eq_(res.headerlist, [])

<<<<<<< HEAD

def test_body_is_none():
    res = Response()
    res._body = None
    res._app_iter = None
    assert_raises(TypeError, Response, app_iter=iter(['a']),
                  body="somebody")
    assert_raises(AttributeError, res.__getattribute__, 'body')
    
=======
def test_request_uri_no_script_name():
	from webob.response import _request_uri
	environ = {
		'wsgi.url_scheme': 'http',
		'HTTP_HOST': 'test.com',
		'SCRIPT_NAME': '/foobar',
	}
	eq_(_request_uri(environ), 'http://test.com/foobar')
	
>>>>>>> 6199b87c
<|MERGE_RESOLUTION|>--- conflicted
+++ resolved
@@ -214,17 +214,6 @@
     del res.headerlist
     eq_(res.headerlist, [])
 
-<<<<<<< HEAD
-
-def test_body_is_none():
-    res = Response()
-    res._body = None
-    res._app_iter = None
-    assert_raises(TypeError, Response, app_iter=iter(['a']),
-                  body="somebody")
-    assert_raises(AttributeError, res.__getattribute__, 'body')
-    
-=======
 def test_request_uri_no_script_name():
 	from webob.response import _request_uri
 	environ = {
@@ -234,4 +223,11 @@
 	}
 	eq_(_request_uri(environ), 'http://test.com/foobar')
 	
->>>>>>> 6199b87c
+def test_body_is_none():
+    res = Response()
+    res._body = None
+    res._app_iter = None
+    assert_raises(TypeError, Response, app_iter=iter(['a']),
+                  body="somebody")
+    assert_raises(AttributeError, res.__getattribute__, 'body')
+    