<<<<<<< HEAD
from webob import Request
from webob.request import NoDefault, BaseRequest, AdhocAttrMixin
=======
from webob import Request, BaseRequest
>>>>>>> 8e6914bd
from webtest import TestApp
from nose.tools import eq_, ok_, assert_raises
from cStringIO import StringIO
import string

def simpleapp(environ, start_response):
    status = '200 OK'
    response_headers = [('Content-type','text/plain')]
    start_response(status, response_headers)
    request = Request(environ)
    request.remote_user = 'bob'
    return [
        'Hello world!\n',
        'The get is %r' % request.str_GET,
        ' and Val is %s\n' % request.str_GET.get('name'),
        'The languages are: %s\n' % request.accept_language.best_matches('en-US'),
        'The accepttypes is: %s\n' % request.accept.best_match(['application/xml', 'text/html']),
        'post is %r\n' % request.str_POST,
        'params is %r\n' % request.str_params,
        'cookies is %r\n' % request.str_cookies,
        'body: %r\n' % request.body,
        'method: %s\n' % request.method,
        'remote_user: %r\n' % request.environ['REMOTE_USER'],
        'host_url: %r; application_url: %r; path_url: %r; url: %r\n' % (request.host_url, request.application_url, request.path_url, request.url),
        'urlvars: %r\n' % request.urlvars,
        'urlargs: %r\n' % (request.urlargs, ),
        'is_xhr: %r\n' % request.is_xhr,
        'if_modified_since: %r\n' % request.if_modified_since,
        'user_agent: %r\n' % request.user_agent,
        'if_none_match: %r\n' % request.if_none_match,
        ]

def test_gets():
    app = TestApp(simpleapp)
    res = app.get('/')
    assert 'Hello' in res
    assert "get is GET([])" in res
    assert "post is <NoVars: Not a form request>" in res

    res = app.get('/?name=george')
    res.mustcontain("get is GET([('name', 'george')])")
    res.mustcontain("Val is george")

def test_language_parsing():
    app = TestApp(simpleapp)
    res = app.get('/')
    assert "The languages are: ['en-US']" in res

    res = app.get('/', headers={'Accept-Language':'da, en-gb;q=0.8, en;q=0.7'})
    assert "languages are: ['da', 'en-gb', 'en-US']" in res

    res = app.get('/', headers={'Accept-Language':'en-gb;q=0.8, da, en;q=0.7'})
    assert "languages are: ['da', 'en-gb', 'en-US']" in res

def test_mime_parsing():
    app = TestApp(simpleapp)
    res = app.get('/', headers={'Accept':'text/html'})
    assert "accepttypes is: text/html" in res

    res = app.get('/', headers={'Accept':'application/xml'})
    assert "accepttypes is: application/xml" in res

    res = app.get('/', headers={'Accept':'application/xml,*/*'})
    assert "accepttypes is: application/xml" in res, res


def test_accept_best_match():
    assert not Request.blank('/').accept
    assert not Request.blank('/', headers={'Accept': ''}).accept
    req = Request.blank('/', headers={'Accept':'text/plain'})
    ok_(req.accept)
    assert_raises(ValueError, req.accept.best_match, ['*/*'])
    req = Request.blank('/', accept=['*/*','text/*'])
    eq_(req.accept.best_match(['application/x-foo', 'text/plain']), 'text/plain')
    eq_(req.accept.best_match(['text/plain', 'application/x-foo']), 'text/plain')
    req = Request.blank('/', accept=['text/plain', 'message/*'])
    eq_(req.accept.best_match(['message/x-foo', 'text/plain']), 'text/plain')
    eq_(req.accept.best_match(['text/plain', 'message/x-foo']), 'text/plain')

def test_from_mimeparse():
    # http://mimeparse.googlecode.com/svn/trunk/mimeparse.py
    supported = ['application/xbel+xml', 'application/xml']
    tests = [('application/xbel+xml', 'application/xbel+xml'),
             ('application/xbel+xml; q=1', 'application/xbel+xml'),
             ('application/xml; q=1', 'application/xml'),
             ('application/*; q=1', 'application/xbel+xml'),
             ('*/*', 'application/xbel+xml')]

    for accept, get in tests:
        req = Request.blank('/', headers={'Accept':accept})
        assert req.accept.best_match(supported) == get, (
            '%r generated %r instead of %r for %r' % (accept, req.accept.best_match(supported), get, supported))

    supported = ['application/xbel+xml', 'text/xml']
    tests = [('text/*;q=0.5,*/*; q=0.1', 'text/xml'),
             ('text/html,application/atom+xml; q=0.9', None)]

    for accept, get in tests:
        req = Request.blank('/', headers={'Accept':accept})
        assert req.accept.best_match(supported) == get, (
            'Got %r instead of %r for %r' % (req.accept.best_match(supported), get, supported))

    supported = ['application/json', 'text/html']
    tests = [('application/json, text/javascript, */*', 'application/json'),
             ('application/json, text/html;q=0.9', 'application/json')]

    for accept, get in tests:
        req = Request.blank('/', headers={'Accept':accept})
        assert req.accept.best_match(supported) == get, (
            '%r generated %r instead of %r for %r' % (accept, req.accept.best_match(supported), get, supported))

    offered = ['image/png', 'application/xml']
    tests = [
        ('image/png', 'image/png'),
        ('image/*', 'image/png'),
        ('image/*, application/xml', 'application/xml'),
    ]

    for accept, get in tests:
        req = Request.blank('/', accept=accept)
        eq_(req.accept.best_match(offered), get)

def test_headers():
    app = TestApp(simpleapp)
    headers = {
        'If-Modified-Since': 'Sat, 29 Oct 1994 19:43:31 GMT',
        'Cookie': 'var1=value1',
        'User-Agent': 'Mozilla 4.0 (compatible; MSIE)',
        'If-None-Match': '"etag001", "etag002"',
        'X-Requested-With': 'XMLHttpRequest',
        }
    res = app.get('/?foo=bar&baz', headers=headers)
    res.mustcontain(
        'if_modified_since: datetime.datetime(1994, 10, 29, 19, 43, 31, tzinfo=UTC)',
        "user_agent: 'Mozilla",
        'is_xhr: True',
        "cookies is {'var1': 'value1'}",
        "params is NestedMultiDict([('foo', 'bar'), ('baz', '')])",
        "if_none_match: <ETag etag001 or etag002>",
        )

def test_bad_cookie():
    req = Request.blank('/')
    req.headers['Cookie'] = '070-it-:><?0'
    assert req.cookies == {}
    req.headers['Cookie'] = 'foo=bar'
    assert req.cookies == {'foo': 'bar'}
    req.headers['Cookie'] = '...'
    assert req.cookies == {}
    req.headers['Cookie'] = '=foo'
    assert req.cookies == {}
    req.headers['Cookie'] = 'dismiss-top=6; CP=null*; PHPSESSID=0a539d42abc001cdc762809248d4beed; a=42'
    eq_(req.cookies, {
        'CP':           u'null*',
        'PHPSESSID':    u'0a539d42abc001cdc762809248d4beed',
        'a':            u'42',
        'dismiss-top':  u'6'
    })
    req.headers['Cookie'] = 'fo234{=bar blub=Blah'
    assert req.cookies == {'blub': 'Blah'}

def test_cookie_quoting():
    req = Request.blank('/')
    req.headers['Cookie'] = 'foo="?foo"; Path=/'
    assert req.cookies == {'foo': '?foo'}

def test_params():
    req = Request.blank('/?a=1&b=2')
    req.method = 'POST'
    req.body = 'b=3'
    assert req.params.items() == [('a', '1'), ('b', '2'), ('b', '3')]
    new_params = req.params.copy()
    assert new_params.items() == [('a', '1'), ('b', '2'), ('b', '3')]
    new_params['b'] = '4'
    assert new_params.items() == [('a', '1'), ('b', '4')]
    # The key name is \u1000:
    req = Request.blank('/?%E1%80%80=x', decode_param_names=True, charset='UTF-8')
    assert req.decode_param_names
    assert u'\u1000' in req.GET.keys()
    assert req.GET[u'\u1000'] == 'x'

class UnseekableInput(object):
    def __init__(self, data):
        self.data = data
        self.pos = 0
    def read(self, size=-1):
        if size == -1:
            t = self.data[self.pos:]
            self.pos = len(self.data)
            return t
        else:
            assert self.pos + size <= len(self.data), (
                "Attempt to read past end (length=%s, position=%s, reading %s bytes)"
                % (len(self.data), self.pos, size))
            t = self.data[self.pos:self.pos+size]
            self.pos += size
            return t

def test_copy_body():
    req = Request.blank('/', method='POST', body='some text', request_body_tempfile_limit=1)
    old_body_file = req.body_file
    req.copy_body()
    assert req.body_file is not old_body_file
    req = Request.blank('/', method='POST', body_file=UnseekableInput('0123456789'), content_length=10)
    assert not hasattr(req.body_file, 'seek')
    old_body_file = req.body_file
    req.make_body_seekable()
    assert req.body_file is not old_body_file
    assert req.body == '0123456789'
    old_body_file = req.body_file
    req.make_body_seekable()
    assert req.body_file is old_body_file

<<<<<<< HEAD
=======
def test_set_body():
    req = BaseRequest.blank('/', body='foo')
    eq_(req.body, 'foo')
    eq_(req.content_length, 3)
    del req.body
    eq_(req.body, '')
    eq_(req.content_length, 0)


>>>>>>> 8e6914bd
def test_broken_clen_header():
    # if the UA sends "content_length: ..' header (the name is wrong)
    # it should not break the req.headers.items()
    req = Request.blank('/')
    req.environ['HTTP_CONTENT_LENGTH'] = '0'
    req.headers.items()

def test_nonstr_keys():
    # non-string env keys shouldn't break req.headers
    req = Request.blank('/')
    req.environ[1] = 1
    req.headers.items()


def test_authorization():
    req = Request.blank('/')
    req.authorization = 'Digest uri="/?a=b"'
    assert req.authorization == ('Digest', {'uri': '/?a=b'})

def test_authorization2():
    from webob.descriptors import parse_auth_params
    for s, d in [
       ('x=y', {'x': 'y'}),
       ('x="y"', {'x': 'y'}),
       ('x=y,z=z', {'x': 'y', 'z': 'z'}),
       ('x=y, z=z', {'x': 'y', 'z': 'z'}),
       ('x="y",z=z', {'x': 'y', 'z': 'z'}),
       ('x="y", z=z', {'x': 'y', 'z': 'z'}),
       ('x="y,x", z=z', {'x': 'y,x', 'z': 'z'}),
    ]:
        eq_(parse_auth_params(s), d)

def test_from_file():
    req = Request.blank('http://example.com:8000/test.html?params')
    equal_req(req)

    req = Request.blank('http://example.com/test2')
    req.method = 'POST'
    req.body = 'test=example'
    equal_req(req)

def equal_req(req):
    input = StringIO(str(req))
    req2 = Request.from_file(input)
    eq_(req.url, req2.url)
    headers1 = dict(req.headers)
    headers2 = dict(req2.headers)
    eq_(int(headers1.get('Content-Length', '0')),
        int(headers2.get('Content-Length', '0')))
    if 'Content-Length' in headers1:
        del headers1['Content-Length']
    if 'Content-Length' in headers2:
        del headers2['Content-Length']
    eq_(headers1, headers2)
    eq_(req.body, req2.body)

def test_req_kw_none_val():
    assert 'content-length' not in Request({}, content_length=None).headers
    assert 'content-type' not in Request({}, content_type=None).headers

def test_repr_nodefault():
    nd = NoDefault
    eq_(repr(nd), '(No Default)')

def test_request_noenviron_param():
    """Environ is a a mandatory not null param in Request"""
    assert_raises(TypeError, Request, environ=None) 

def test_environ_getter():
    """
    Parameter environ_getter in Request is no longer valid and should raise
    an error in case it's used
    """
    class env(object):
        def __init__(self, env):
            self.env = env
        def env_getter(self):
            return self.env
    assert_raises(ValueError, Request, environ_getter=env({'a':1}).env_getter)

def test_unicode_errors():
    """
    Passing unicode_errors != NoDefault should assign value to
    dictionary['unicode_errors'], else not
    """
    r = Request({'a':1}, unicode_errors='strict')
    ok_('unicode_errors' in r.__dict__)
    r = Request({'a':1}, unicode_errors=NoDefault)
    ok_('unicode_errors' not in r.__dict__)

def test_charset_deprecation():
    """
    Any class that inherits from BaseRequest cannot define a default_charset
    attribute.
    Any class that inherits from BaseRequest cannot define a charset attr
    that is instance of str
    """
    class NewRequest(BaseRequest):
        default_charset = 'utf-8'
        def __init__(self, environ, **kw):
            super(NewRequest, self).__init__(environ, **kw) 
    assert_raises(DeprecationWarning, NewRequest, {'a':1})
    class NewRequest(BaseRequest):
        charset = 'utf-8'
        def __init__(self, environ, **kw):
            super(NewRequest, self).__init__(environ, **kw) 
    assert_raises(DeprecationWarning, NewRequest, {'a':1})
    class NewRequest(AdhocAttrMixin, BaseRequest):
        default_charset = 'utf-8'
        def __init__(self, environ, **kw):
            super(NewRequest, self).__init__(environ, **kw) 
    assert_raises(DeprecationWarning, NewRequest, {'a':1})
    class NewRequest(AdhocAttrMixin, BaseRequest):
        charset = 'utf-8'
        def __init__(self, environ, **kw):
            super(NewRequest, self).__init__(environ, **kw) 
    assert_raises(DeprecationWarning, NewRequest, {'a':1})

def test_unexpected_kw():
    """
    Passed an attr in kw that does not exist in the class, should raise an
    error
    Passed an attr in kw that does exist in the class, should be ok
    """
    assert_raises(TypeError, Request, {'a':1}, **{'this_does_not_exist':1})
    r = Request({'a':1}, **{'charset':'utf-8', 'server_name':'127.0.0.1'}) 
    eq_(getattr(r, 'charset', None), 'utf-8')
    eq_(getattr(r, 'server_name', None), '127.0.0.1')

def test_body_file_setter():
    """"
    If body_file is passed and it's instance of str, we define
    environ['wsgi.input'] and content_length. Plus, while deleting the
    attribute, we should get '' and 0 respectively
    """
    r = Request({'a':1}, **{'body_file':'hello world'}) 
    eq_(r.environ['wsgi.input'].getvalue(), 'hello world')
    eq_(int(r.environ['CONTENT_LENGTH']), len('hello world'))
    del r.body_file
    eq_(r.environ['wsgi.input'].getvalue(), '')
    eq_(int(r.environ['CONTENT_LENGTH']), 0)

def test_conttype_set_del():
    """
    Deleting content_type attr from a request should update the environ dict
    Assigning content_type should replace first option of the environ dict
    """
    r = Request({'a':1}, **{'content_type':'text/html'}) 
    ok_('CONTENT_TYPE' in r.environ)
    ok_(hasattr(r, 'content_type'))
    del r.content_type
    ok_('CONTENT_TYPE' not in r.environ)
    a = Request({'a':1},**{'content_type':'charset=utf-8;application/atom+xml;type=entry'})
    ok_(a.environ['CONTENT_TYPE']=='charset=utf-8;application/atom+xml;type=entry')
    a.content_type = 'charset=utf-8'
    ok_(a.environ['CONTENT_TYPE']=='charset=utf-8;application/atom+xml;type=entry')

def test_headers():
    """
    Setting headers in init and later with a property, should update the info
    """
    headers = {'Host': 'www.example.com', 
               'Accept-Language': 'en-us,en;q=0.5',
               'Accept-Encoding': 'gzip,deflate',
               'Accept-Charset': 'ISO-8859-1,utf-8;q=0.7,*;q=0.7',
               'Keep-Alive': '115',
               'Connection': 'keep-alive',
               'Cache-Control': 'max-age=0'}
    r = Request({'a':1}, headers=headers)
    for i in headers.keys():
        ok_(i in r.headers and
            'HTTP_'+i.upper().replace('-', '_') in r.environ)
    r.headers = {'Server':'Apache'}
    eq_(r.environ.keys(), ['a',  'HTTP_SERVER'])

def test_host_url():
    """
    Request has a read only property host_url that combines several keys to
    create a host_url
    """
    a = Request({'wsgi.url_scheme':'http'}, **{'host':'www.example.com'})
    eq_(a.host_url, 'http://www.example.com')
    a = Request({'wsgi.url_scheme':'http'}, **{'server_name':'localhost',
                                               'server_port':5000})
    eq_(a.host_url, 'http://localhost:5000')
    a = Request({'wsgi.url_scheme':'https'}, **{'server_name':'localhost',
                                                'server_port':443})
    eq_(a.host_url, 'https://localhost')

def test_path_info_p():
    """
    Peek path_info to see what's coming
    Pop path_info until there's nothing remaining
    """
    a = Request({'a':1}, **{'path_info':'/foo/bar','script_name':''})
    eq_(a.path_info_peek(), 'foo')
    eq_(a.path_info_pop(), 'foo')
    eq_(a.path_info_peek(), 'bar')
    eq_(a.path_info_pop(), 'bar')
    eq_(a.path_info_peek(), None)
    eq_(a.path_info_pop(), None)

def test_urlvars_property():
    """
    Testing urlvars setter/getter/deleter
    """
    a = Request({'wsgiorg.routing_args':((),{'x':'y'}), 
                 'paste.urlvars':{'test':'value'}})
    a.urlvars = {'hello':'world'}
    ok_('paste.urlvars' not in a.environ)
    eq_(a.environ['wsgiorg.routing_args'], ((), {'hello':'world'}))
    del a.urlvars
    ok_('wsgiorg.routing_args' not in a.environ)
    a = Request({'paste.urlvars':{'test':'value'}})
    eq_(a.urlvars, {'test':'value'})
    a.urlvars = {'hello':'world'}
    eq_(a.environ['paste.urlvars'], {'hello':'world'})
    del a.urlvars
    ok_('paste.urlvars' not in a.environ)

def test_urlargs_property():
    """
    Testing urlargs setter/getter/deleter
    """
    a = Request({'paste.urlvars':{'test':'value'}})
    eq_(a.urlargs, ())
    a.urlargs = {'hello':'world'}
    eq_(a.environ['wsgiorg.routing_args'], ({'hello':'world'},
                                            {'test':'value'}))
    a = Request({'a':1})
    a.urlargs = {'hello':'world'}
    eq_(a.environ['wsgiorg.routing_args'], ({'hello':'world'}, {}))
    del a.urlargs
    ok_('wsgiorg.routing_args' not in a.environ)

def test_host_property():
    """
    Testing host setter/getter/deleter
    """
    a = Request({'wsgi.url_scheme':'http'}, **{'server_name':'localhost',
                                               'server_port':5000})
    eq_(a.host, "localhost:5000")
    a.host = "localhost:5000"
    ok_('HTTP_HOST' in a.environ)
    del a.host
    ok_('HTTP_HOST' not in a.environ)

def test_body_property():
    """
    Testing body setter/getter/deleter
    """
    a = Request({'CONTENT_LENGTH':'?'})
    # I cannot think of a case where somebody would put anything else than a
    # numerical value in CONTENT_LENGTH, Google didn't help either
    eq_(a.body, '')
    # I need to implement a not seekable stringio like object.
    class DummyIO(object):
        def __init__(self, txt):
            self.txt = txt
        def read(self, n):
            return self.txt[0:n]
    len_strl = BaseRequest.request_body_tempfile_limit/len(string.letters)+1
    r = Request({'a':1}, **{'body_file':DummyIO(string.letters*len_strl)}) 
    eq_(len(r.body), len(string.letters*len_strl)-1)
    assert_raises(TypeError, setattr, r, 'body', unicode('hello world'))
    r.body = None
    eq_(r.body, '')

def test_str_post():
    """
    Testing srt_POST property
    """
    pass
<|MERGE_RESOLUTION|>--- conflicted
+++ resolved
@@ -1,9 +1,5 @@
-<<<<<<< HEAD
-from webob import Request
-from webob.request import NoDefault, BaseRequest, AdhocAttrMixin
-=======
 from webob import Request, BaseRequest
->>>>>>> 8e6914bd
+from webob.request import NoDefault, AdhocAttrMixin
 from webtest import TestApp
 from nose.tools import eq_, ok_, assert_raises
 from cStringIO import StringIO
@@ -217,8 +213,6 @@
     req.make_body_seekable()
     assert req.body_file is old_body_file
 
-<<<<<<< HEAD
-=======
 def test_set_body():
     req = BaseRequest.blank('/', body='foo')
     eq_(req.body, 'foo')
@@ -228,13 +222,13 @@
     eq_(req.content_length, 0)
 
 
->>>>>>> 8e6914bd
 def test_broken_clen_header():
     # if the UA sends "content_length: ..' header (the name is wrong)
     # it should not break the req.headers.items()
     req = Request.blank('/')
     req.environ['HTTP_CONTENT_LENGTH'] = '0'
     req.headers.items()
+
 
 def test_nonstr_keys():
     # non-string env keys shouldn't break req.headers
@@ -260,6 +254,7 @@
        ('x="y,x", z=z', {'x': 'y,x', 'z': 'z'}),
     ]:
         eq_(parse_auth_params(s), d)
+
 
 def test_from_file():
     req = Request.blank('http://example.com:8000/test.html?params')
@@ -495,10 +490,4 @@
     eq_(len(r.body), len(string.letters*len_strl)-1)
     assert_raises(TypeError, setattr, r, 'body', unicode('hello world'))
     r.body = None
-    eq_(r.body, '')
-
-def test_str_post():
-    """
-    Testing srt_POST property
-    """
-    pass
+    eq_(r.body, '')