--- conflicted
+++ resolved
@@ -4,27 +4,6 @@
 Unreleased
 ----------
 
-<<<<<<< HEAD
-Features
-~~~~~~~~
-
-- Add support for some new caching headers, stale-while-revalidate and
-  stale-if-error that can be used by reverse proxies to cache stale responses
-  temporarily if the backend disappears. From RFC5861. See
-  https://github.com/Pylons/webob/pull/189
-
-Bug Fixes
-~~~~~~~~~
-
-- Response.from_file returns HTTP headers as latin1 rather than UTF-8, this
-  fixes the usage on Google AppEngine. See
-  https://github.com/Pylons/webob/issues/99 and
-  https://github.com/Pylons/webob/pull/150
-
-- Fix a bug in parsing the auth parameters that contained bad white space. This
-  makes the parsing fall in line with what's required in RFC7235. See
-  https://github.com/Pylons/webob/issues/158
-=======
 Backwards Incompatibilities
 ~~~~~~~~~~~~~~~~~~~~~~~~~~~
 
@@ -50,25 +29,41 @@
 - ``response.set_cookie`` now uses the internal ``make_cookie`` API, which will
   issue warnings if cookies are set with invalid bytes. See
   https://github.com/Pylons/webob/pull/172
->>>>>>> cebf4b83
+
+Features
+~~~~~~~~
+
+- Add support for some new caching headers, stale-while-revalidate and
+  stale-if-error that can be used by reverse proxies to cache stale responses
+  temporarily if the backend disappears. From RFC5861. See
+  https://github.com/Pylons/webob/pull/189
+
+Bug Fixes
+~~~~~~~~~
+
+- Response.from_file returns HTTP headers as latin1 rather than UTF-8, this
+  fixes the usage on Google AppEngine. See
+  https://github.com/Pylons/webob/issues/99 and
+  https://github.com/Pylons/webob/pull/150
+
+- Fix a bug in parsing the auth parameters that contained bad white space. This
+  makes the parsing fall in line with what's required in RFC7235. See
+  https://github.com/Pylons/webob/issues/158
 
 Documentation Changes
 ~~~~~~~~~~~~~~~~~~~~~
-
-- Documentation didn't match the actual code for the wsgify function signature.
-  See https://github.com/Pylons/webob/pull/167
-
-- Remove the WebDAV only from certain HTTP Exceptions, these exceptions may
-  also be used by REST services for example.
-
-Bug/Documentation Fixes
-~~~~~~~~~~~~~~~~~~~~~~~
 
 - ``response.set_cookie`` now has proper documentation for ``max_age`` and
   ``expires``. The code has also been refactored to use ``cookies.make_cookie``
   instead of duplicating the code. This fixes
   https://github.com/Pylons/webob/issues/166 and
   https://github.com/Pylons/webob/issues/171
+
+- Documentation didn't match the actual code for the wsgify function signature.
+  See https://github.com/Pylons/webob/pull/167
+
+- Remove the WebDAV only from certain HTTP Exceptions, these exceptions may
+  also be used by REST services for example.
 
 
 1.4 (2014-05-14)
